import os
import math
import itertools

import pytest
import torch
import torch.nn.functional as F

from einops import rearrange, repeat
try:
    from flash_attn.layers.rotary import apply_rotary_emb
except ImportError:
    apply_rotary_emb = None

from padding import pad_input, unpad_input
from test_util import (
    attention_ref,
    generate_qkv,
    generate_random_padding_mask,
)

from flash_attn_interface import flash_attn_func, flash_attn_varlen_func, flash_attn_combine, flash_attn_with_kvcache


DISABLE_BACKWARD = os.getenv("FLASH_ATTENTION_DISABLE_BACKWARD", "FALSE") == "TRUE"
DISABLE_SPLIT = os.getenv("FLASH_ATTENTION_DISABLE_SPLIT", "FALSE") == "TRUE"
DISABLE_PAGEDKV = os.getenv("FLASH_ATTENTION_DISABLE_PAGEDKV", "FALSE") == "TRUE"
DISABLE_APPENDKV = os.getenv("FLASH_ATTENTION_DISABLE_APPENDKV", "FALSE") == "TRUE"
DISABLE_LOCAL = os.getenv("FLASH_ATTENTION_DISABLE_LOCAL", "FALSE") == "TRUE"
DISABLE_SOFTCAP = os.getenv("FLASH_ATTENTION_DISABLE_SOFTCAP", "FALSE") == "TRUE"
DISABLE_PACKGQA = os.getenv("FLASH_ATTENTION_DISABLE_PACKGQA", "FALSE") == "TRUE"
DISABLE_FP16 = os.getenv("FLASH_ATTENTION_DISABLE_FP16", "FALSE") == "TRUE"
DISABLE_FP8 = os.getenv("FLASH_ATTENTION_DISABLE_FP8", "FALSE") == "TRUE" or torch.cuda.get_device_capability("cuda")[0] < 9
DISABLE_HDIM64 = os.getenv("FLASH_ATTENTION_DISABLE_HDIM64", "FALSE") == "TRUE"
DISABLE_HDIM96 = os.getenv("FLASH_ATTENTION_DISABLE_HDIM96", "FALSE") == "TRUE"
DISABLE_HDIM128 = os.getenv("FLASH_ATTENTION_DISABLE_HDIM128", "FALSE") == "TRUE"
DISABLE_HDIM192 = os.getenv("FLASH_ATTENTION_DISABLE_HDIM192", "FALSE") == "TRUE"
DISABLE_HDIM256 = os.getenv("FLASH_ATTENTION_DISABLE_HDIM256", "FALSE") == "TRUE"

COMPILED_HDIMS = (
    []
    + ([64] if not DISABLE_HDIM64 else [])
    + ([96] if not DISABLE_HDIM96 else [])
    + ([128] if not DISABLE_HDIM128 else [])
    + ([192] if not DISABLE_HDIM192 else [])
    + ([256] if not DISABLE_HDIM256 else [])
)


# @pytest.mark.parametrize("dtype", [torch.float16, torch.bfloat16, torch.float8_e4m3fn])
@pytest.mark.parametrize("dtype", [torch.bfloat16] + ([torch.float16] if not DISABLE_FP16 else []) + ([torch.float8_e4m3fn] if not DISABLE_FP8 else []))
# @pytest.mark.parametrize("dtype", [torch.bfloat16])
# @pytest.mark.parametrize("dtype", [torch.float8_e4m3fn])
@pytest.mark.parametrize("mha_type", ["mha", "mqa", "gqa"])
# @pytest.mark.parametrize("mha_type", ["mha"])
# @pytest.mark.parametrize("has_qv", [False, True])
@pytest.mark.parametrize("has_qv", [False])
# @pytest.mark.parametrize("deterministic", [False, True])
@pytest.mark.parametrize("deterministic", [False])
@pytest.mark.parametrize("softcap", [0.0] + ([15.0] if not DISABLE_SOFTCAP else []))
# @pytest.mark.parametrize("softcap", [0.0])
@pytest.mark.parametrize("local", [False] + ([True] if not DISABLE_LOCAL else []))
# @pytest.mark.parametrize("local", [False])
@pytest.mark.parametrize("causal", [False, True])
# @pytest.mark.parametrize("causal", [False])
# @pytest.mark.parametrize("V_colmajor", [False, True])
@pytest.mark.parametrize("V_colmajor", [False])
# @pytest.mark.parametrize("d", [32, 64, 96, 128, 160, 192, 224, 256])
# @pytest.mark.parametrize('d', [32, 40, 64, 80, 96, 128, 160, 192, 256])
# @pytest.mark.parametrize('d', [32, 64, 96, 128, 160, 192])
# @pytest.mark.parametrize('d', [56, 80])
# @pytest.mark.parametrize("d", [64, 128, 256])
# @pytest.mark.parametrize('d', [32, 40, 64, 80, 96, 128])
# @pytest.mark.parametrize("d", [64, 96, 128, 192])
@pytest.mark.parametrize("d", COMPILED_HDIMS)
# @pytest.mark.parametrize("d", [128])
@pytest.mark.parametrize(
    "seqlen_q,seqlen_k",
    [
        (1, 1),
        (64, 128),
        (128, 192),
        (256, 256),
        (239, 1),
        (799, 3),
        (113, 203),
        (113, 128),
        (128, 217),
        (113, 211),
        (108, 256),
        (256, 512),
        (384, 256),
        (640, 128),
        (512, 256),
        (1024, 1024),
        (1023, 1024),
        (1024, 1023),
        (4096, 4096),
        (4224, 4224),
    ],
)
# @pytest.mark.parametrize('seqlen_q,seqlen_k', [(128, 128)])
def test_flash_attn_output(
        seqlen_q, seqlen_k, d, causal, local, softcap, V_colmajor, deterministic, has_qv, mha_type, dtype
):
    # sink_token_length = 0 if not local else 4
    sink_token_length = 0 if not local else 0
    if V_colmajor and (seqlen_k % 16 != 0 or dtype != torch.float8_e4m3fn):
        pytest.skip("V_colmajor requires seqlen_k to be a multiple of 16 and dtype to be float8_e4m3fn")
    device = "cuda"
    # set seed
    torch.random.manual_seed(0)
    # batch_size = 40
    # nheads = 16
    batch_size = 9 if seqlen_k <= 2048 else 2
    # batch_size = 1
    nheads = 6
    # nheads = 1
    nheads_kv = nheads if mha_type == "mha" else (2 if mha_type == "gqa" else 1)
    dtype_ref = torch.bfloat16 if dtype == torch.float8_e4m3fn else dtype
    for dv in [128, d] if d > 128 and d <= 192 else [d]:
        # only Hopper or newer supports different V headdim
        if dv != d and torch.cuda.get_device_capability("cuda")[0] < 9:
            continue
        q_ref = torch.randn(batch_size, seqlen_q, nheads, d, device=device, dtype=dtype_ref)
        if softcap > 0.0:
            # Ensure the values of qk are at least within softcap range.
            q_ref = (q_ref * softcap / 4)
        q_ref = q_ref.to(dtype).to(dtype_ref).requires_grad_()
        k_ref = torch.randn(batch_size, seqlen_k, nheads_kv, d, device=device, dtype=dtype_ref).to(dtype).to(dtype_ref).requires_grad_()
        v_ref = torch.randn(batch_size, seqlen_k, nheads_kv, dv, device=device, dtype=dtype_ref).to(dtype).to(dtype_ref).requires_grad_()
        if has_qv:
            qv_ref = torch.randn(batch_size, seqlen_q, nheads, dv, device=device, dtype=dtype_ref).to(dtype).to(dtype_ref)
        else:
            qv_ref = None
        # Put window_size after QKV randn so that window_size changes from test to test
        window_size = (-1, -1) if not local else torch.randint(0, seqlen_k, (2,))
        # window_size = (-1, -1) if not local else (16, 0)
        if dtype == torch.float8_e4m3fn:
            q_descale, k_descale, v_descale = [torch.rand(batch_size, nheads_kv, device=device, dtype=torch.float32) * 2 for _ in range(3)]
        else:
            q_descale, k_descale, v_descale = None, None, None
        q, k, v = [x.detach().to(dtype).requires_grad_() for x in (q_ref, k_ref, v_ref)]
        qv = qv_ref.detach().to(dtype).requires_grad_() if has_qv else None
        if V_colmajor:
            v = rearrange(rearrange(v.detach(), "b s h d -> b h d s").contiguous(), "b h d s -> b s h d").requires_grad_()
        out_ref, attn_ref = attention_ref(
            q_ref,
            k_ref,
            v_ref,
            None,
            None,
            causal=causal,
            qv=qv_ref,
            q_descale=q_descale, k_descale=k_descale, v_descale=v_descale,
            window_size=window_size,
            sink_token_length=sink_token_length,
            softcap=softcap
        )
        out_pt, attn_pt = attention_ref(
            q_ref,
            k_ref,
            v_ref,
            None,
            None,
            causal=causal,
            qv=qv_ref,
            q_descale=q_descale, k_descale=k_descale, v_descale=v_descale,
            window_size=window_size,
            sink_token_length=sink_token_length,
            softcap=softcap,
            upcast=False,
            reorder_ops=True,
            intermediate_dtype=dtype if dtype == torch.float8_e4m3fn else None,
        )

        # qk = torch.einsum('bshd,bthd->bhst', q_ref, k_ref).float()
        # if qv is not None:
        #     qk += torch.einsum('bshd,bthd->bhst', qv_ref, v_ref).float()
        # m = qk.amax(-1, keepdim=True)
        # s_tmp = torch.exp((qk - m) / math.sqrt(d))
        # exp_sum = s_tmp.sum(-1)
        # qk = torch.einsum('bthd,bshd->bhts', q_ref.float() / math.sqrt(d), k_ref.float())
        # lse_ref = torch.logsumexp(qk, dim=-1)

        # Numerical error if we just do any arithmetic on out_ref
        fwd_atol = 2 * (out_ref + 0.3 - 0.3 - out_ref).abs().max().item()
        rtol = 2 if softcap == 0.0 else 3

        print(f"Pytorch max diff: {(out_pt - out_ref).abs().max().item()}")
        print(f"Pytorch mean diff: {(out_pt - out_ref).abs().mean().item()}")
        pack_gqa_vals = [False, True] if not DISABLE_PACKGQA else [False]
        num_splits_vals = [1, 3] if not DISABLE_SPLIT else [1]
        for pack_gqa, num_splits in itertools.product(pack_gqa_vals, num_splits_vals):
            out, lse = flash_attn_func(
                q,
                k,
                v,
                causal=causal,
                qv=qv,
                q_descale=q_descale, k_descale=k_descale, v_descale=v_descale,
                window_size=window_size,
                sink_token_length=sink_token_length,
                softcap=softcap,
                pack_gqa=pack_gqa,
                num_splits=num_splits
            )
            print(f"Output max diff: {(out - out_ref).abs().max().item()}")
            print(f"Output mean diff: {(out - out_ref).abs().mean().item()}")
            # if not causal:
            #     print(f"LSE max diff: {(lse - lse_ref).abs().max().item()}")
            # breakpoint()

            # Check that FlashAttention's numerical error is at most twice the numerical error
            # of a Pytorch implementation.
            assert (out - out_ref).abs().max().item() <= rtol * (out_pt - out_ref).abs().max().item() + fwd_atol

    if not DISABLE_BACKWARD and dtype != torch.float8_e4m3fn and not V_colmajor and not has_qv:
        g = torch.randn_like(out)
        do_o = ((g.float() * out.float()).sum(-1)).transpose(1, 2)
        # import flash_attn_3_cuda
        # dq, dk, dv, softmax_d, dq_accum, dk_accum, dv_accum = flash_attn_3_cuda.bwd(
        #     g,
        #     q,
        #     k,
        #     v,
        #     out,
        #     lse,
        #     None,
        #     None,
        #     None,
        #     d ** (-0.5),
        #     causal,
        #     window_size[0], window_size[1],
        #     sink_token_length,
        #     softcap,
        #     deterministic,
        #     0,  # sm_margin
        # )
        dq, dk, dv = torch.autograd.grad(out, (q, k, v), g)
        # print(f"dO_O max diff: {(softmax_d - do_o).abs().max().item()}")
        # assert (softmax_d - do_o).abs().max().item() <= 1e-5
        # assert dq_accum.abs().max().item() == 0.0

        # dS = torch.einsum('bthd,bshd->bhts', g.float(), v.float())
        # P = torch.softmax(qk, -1)
        # dP = P * (dS - do_o.transpose(1, 2).unsqueeze(1))
        # dQ = torch.einsum('bhts,bshd->bthd', dP, k.float())
        # dV = torch.einsum('bhts,bthd->bshd', P, g.float())
        # dK = torch.einsum('bhts,bthd->bshd', dP, q.float())

        # dq, dk, dv = torch.autograd.grad(out, (q, k, v), g)
        dq_ref, dk_ref, dv_ref = torch.autograd.grad(out_ref, (q_ref, k_ref, v_ref), g)
        dq_pt, dk_pt, dv_pt = torch.autograd.grad(out_pt, (q_ref, k_ref, v_ref), g)
        print(f"dQ max diff: {(dq - dq_ref).abs().max().item()}")
        print(f"dK max diff: {(dk - dk_ref).abs().max().item()}")
        print(f"dV max diff: {(dv - dv_ref).abs().max().item()}")
        print(f"dQ mean diff: {(dq - dq_ref).abs().mean().item()}")
        print(f"dK mean diff: {(dk - dk_ref).abs().mean().item()}")
        print(f"dV mean diff: {(dv - dv_ref).abs().mean().item()}")
        print(f"dQ Pytorch max diff: {(dq_pt - dq_ref).abs().max().item()}")
        print(f"dK Pytorch max diff: {(dk_pt - dk_ref).abs().max().item()}")
        print(f"dV Pytorch max diff: {(dv_pt - dv_ref).abs().max().item()}")
        print(f"dQ Pytorch mean diff: {(dq_pt - dq_ref).abs().mean().item()}")
        print(f"dK Pytorch mean diff: {(dk_pt - dk_ref).abs().mean().item()}")
        print(f"dV Pytorch mean diff: {(dv_pt - dv_ref).abs().mean().item()}")
        # breakpoint()


    if not DISABLE_BACKWARD and dtype != torch.float8_e4m3fn and not V_colmajor and not has_qv:
        dq_atol = 2 * (dq_ref + 0.3 - 0.3 - dq_ref).abs().max().item() + (0 if softcap == 0 else 3e-4)
        assert (dq - dq_ref).abs().max().item() <= rtol * (dq_pt - dq_ref).abs().max().item() + dq_atol
        dk_atol = 2 * (dk_ref + 0.3 - 0.3 - dk_ref).abs().max().item() + (0 if softcap == 0 else 3e-4)
        assert (dk - dk_ref).abs().max().item() <= rtol * (dk_pt - dk_ref).abs().max().item() + dk_atol
        dv_atol = 2 * (dv_ref + 0.3 - 0.3 - dv_ref).abs().max().item() + (0 if softcap == 0 else 3e-4)
        assert (dv - dv_ref).abs().max().item() <= rtol * (dv_pt - dv_ref).abs().max().item() + dv_atol


# @pytest.mark.parametrize("dtype", [torch.float16, torch.bfloat16, torch.float8_e4m3fn])
@pytest.mark.parametrize("dtype", [torch.bfloat16] + ([torch.float16] if not DISABLE_FP16 else []) + ([torch.float8_e4m3fn] if not DISABLE_FP8 else []))
# @pytest.mark.parametrize("dtype", [torch.bfloat16])
# @pytest.mark.parametrize("dtype", [torch.float8_e4m3fn])
@pytest.mark.parametrize("mha_type", ["mha", "mqa", "gqa"])
# @pytest.mark.parametrize("mha_type", ["mha"])
# @pytest.mark.parametrize("has_qv", [False, True])
@pytest.mark.parametrize("has_qv", [False])
# @pytest.mark.parametrize("deterministic", [False, True])
@pytest.mark.parametrize("deterministic", [False])
@pytest.mark.parametrize("softcap", [0.0] + ([15.0] if not DISABLE_SOFTCAP else []))
# @pytest.mark.parametrize("softcap", [0.0])
@pytest.mark.parametrize("local", [False] + ([True] if not DISABLE_LOCAL else []))
# @pytest.mark.parametrize("local", [False])
@pytest.mark.parametrize("causal", [False, True])
# @pytest.mark.parametrize("causal", [False])
@pytest.mark.parametrize("add_unused_qkv", [False, True])
# @pytest.mark.parametrize("add_unused_qkv", [True])
# @pytest.mark.parametrize("d", [32, 64, 96, 128, 160, 192, 224, 256])
# @pytest.mark.parametrize('d', [32, 40, 64, 80, 96, 128, 160, 192, 256])
# @pytest.mark.parametrize('d', [32, 64, 96, 128, 160, 192])
# @pytest.mark.parametrize('d', [56, 80])
# @pytest.mark.parametrize('d', [32, 40, 64, 80, 96, 128])
# @pytest.mark.parametrize("d", [64, 96, 128])
@pytest.mark.parametrize("d", COMPILED_HDIMS)
# @pytest.mark.parametrize("d", [128])
@pytest.mark.parametrize(
    "seqlen_q,seqlen_k",
    [
        (1, 1),
        (1, 3),
        (2, 1),
        (511, 1),
        (3, 513),
        (64, 128),
        (128, 128),
        (256, 256),
        (113, 203),
        (128, 217),
        (113, 211),
        (108, 256),
        (256, 512),
        (307, 256),
        (640, 128),
        (512, 256),
        (1024, 1024),
        (1023, 1024),
        (1024, 1023),
        (2048, 2048),
    ],
)
def test_flash_attn_varlen_output(
        seqlen_q, seqlen_k, d, add_unused_qkv, causal, local, softcap, deterministic, has_qv, mha_type, dtype
):
    device = "cuda"
    # set seed
    torch.random.manual_seed(seqlen_q + seqlen_k + d + int(causal) * 2 + int(local))
    # batch_size = 40
    # nheads = 16
    batch_size = 9 if seqlen_q <= 2048 else 2
    nheads = 6
    # batch_size = 2
    # nheads = 1
    nheads_kv = nheads if mha_type == "mha" else (2 if mha_type == "gqa" else 1)
    dtype_ref = torch.bfloat16 if dtype == torch.float8_e4m3fn else dtype
    for dv in [128, d] if d > 128 and d <= 192 else [d]:
        # only Hopper or newer supports different V headdim
        if dv != d and torch.cuda.get_device_capability("cuda")[0] < 9:
            continue
        q_ref = torch.randn(batch_size, seqlen_q, nheads, d, device=device, dtype=dtype_ref)
        if softcap > 0.0:
            # Ensure the values of qk are at least within softcap range.
            q_ref = (q_ref * softcap / 4).detach().requires_grad_()
        q_ref = q_ref.to(dtype).to(dtype_ref).requires_grad_()
        k_ref = torch.randn(batch_size, seqlen_k, nheads_kv, d, device=device, dtype=dtype_ref).to(dtype).to(dtype_ref).requires_grad_()
        v_ref = torch.randn(batch_size, seqlen_k, nheads_kv, dv, device=device, dtype=dtype_ref).to(dtype).to(dtype_ref).requires_grad_()
        if has_qv:
            qv_ref = torch.randn(batch_size, seqlen_q, nheads, dv, device=device, dtype=dtype_ref).to(dtype).to(dtype_ref)
        else:
            qv_ref = None
        # Put window_size after QKV randn so that window_size changes from test to test
        window_size = (-1, -1) if not local else torch.randint(0, seqlen_k, (2,))
        if dtype == torch.float8_e4m3fn:
            q_descale, k_descale, v_descale = [torch.rand(batch_size, nheads_kv, device=device, dtype=torch.float32) * 2 for _ in range(3)]
        else:
            q_descale, k_descale, v_descale = None, None, None
        q, k, v = [x.detach().requires_grad_() for x in (q_ref, k_ref, v_ref)]
        qv = qv_ref.detach() if has_qv else None
        query_padding_mask = generate_random_padding_mask(
            seqlen_q, batch_size, device, mode="random", zero_lengths=False
        )
        key_padding_mask = generate_random_padding_mask(
            seqlen_k, batch_size, device, mode="random", zero_lengths=True
        )

        def _gen_unused_masks(padding_mask, add_unused, max_seq_len, bs, device):
            if add_unused:
                another_mask = generate_random_padding_mask(max_seq_len, bs, device)
                attn_mask = torch.logical_and(padding_mask, another_mask)
                unused_mask = torch.logical_xor(
                    torch.logical_or(padding_mask, another_mask), attn_mask
                )
            else:
                attn_mask = padding_mask
                unused_mask = None
            return attn_mask, unused_mask

        query_padding_mask, query_unused_mask = _gen_unused_masks(
            query_padding_mask, add_unused_qkv, seqlen_q, batch_size, q.device
        )
        key_padding_mask, key_unused_mask = _gen_unused_masks(
            key_padding_mask, add_unused_qkv, seqlen_k, batch_size, k.device
        )

        (
            q_unpad,
            k_unpad,
            v_unpad,
            qv_unpad,
            cu_seqlens_q,
            cu_seqlens_k,
            seqused_q,
            seqused_k,
            max_seqlen_q,
            max_seqlen_k,
            q,
            k,
            v,
            qv,
            output_pad_fn,
            dq_pad_fn,
            dk_pad_fn,
        ) = generate_qkv(q, k, v, query_padding_mask, key_padding_mask, qv=qv, kvpacked=False,
                        query_unused_mask=query_unused_mask, key_unused_mask=key_unused_mask)
        q_unpad, k_unpad, v_unpad = [x.detach().to(dtype).requires_grad_() for x in (q_unpad, k_unpad, v_unpad)]
        out_ref, attn_ref = attention_ref(
            q_ref,
            k_ref,
            v_ref,
            query_padding_mask,
            key_padding_mask,
            causal=causal,
            qv=qv_ref,
            q_descale=q_descale, k_descale=k_descale, v_descale=v_descale,
            window_size=window_size,
            softcap=softcap
        )
        out_pt, attn_pt = attention_ref(
            q_ref,
            k_ref,
            v_ref,
            query_padding_mask,
            key_padding_mask,
            causal=causal,
            qv=qv_ref,
            q_descale=q_descale, k_descale=k_descale, v_descale=v_descale,
            window_size=window_size,
            softcap=softcap,
            upcast=False,
            reorder_ops=True,
            intermediate_dtype=dtype if dtype == torch.float8_e4m3fn else None,
        )


        print(f"Pytorch max diff: {(out_pt - out_ref).abs().max().item()}")
        print(f"Pytorch mean diff: {(out_pt - out_ref).abs().mean().item()}")

        if query_unused_mask is not None:
            q_zero_masking = rearrange(query_unused_mask, "b s -> b s 1 1")

        # Numerical error if we just do any arithmetic on out_ref
        fwd_atol = 2 * (out_ref + 0.3 - 0.3 - out_ref).abs().max().item()
        rtol = 2 if softcap == 0.0 else 3

        pack_gqa_vals = [False, True] if not DISABLE_PACKGQA else [False]
        num_splits_vals = [1, 3] if not DISABLE_SPLIT else [1]
        for pack_gqa, num_splits in itertools.product(pack_gqa_vals, num_splits_vals):
            out_unpad, lse = flash_attn_varlen_func(
                q_unpad,
                k_unpad,
                v_unpad,
                cu_seqlens_q,
                cu_seqlens_k,
                max_seqlen_q,
                max_seqlen_k,
                seqused_q=seqused_q,
                seqused_k=seqused_k,
                causal=causal,
                qv=qv_unpad,
                q_descale=q_descale,
                k_descale=k_descale, v_descale=v_descale,
                window_size=window_size,
                softcap=softcap,
            )
            out = output_pad_fn(out_unpad)
            if query_unused_mask is not None:
                out.masked_fill_(q_zero_masking, 0.0)
            print(f"Output max diff: {(out - out_ref).abs().max().item()}")
            print(f"Output mean diff: {(out - out_ref).abs().mean().item()}")
            # if not causal:
            #     print(f"LSE max diff: {(lse - lse_ref).abs().max().item()}")
            # breakpoint()

            # Check that FlashAttention's numerical error is at most 3x the numerical error
            # of a Pytorch implementation.
            assert (out - out_ref).abs().max().item() <= rtol * (out_pt - out_ref).abs().max().item() + fwd_atol


    if not DISABLE_BACKWARD and dtype != torch.float8_e4m3fn and not has_qv:
        g_unpad = torch.randn_like(out_unpad)
        do_o = ((g_unpad.float() * out_unpad.float()).sum(-1)).transpose(-1, -2)
        # import flash_attn_3_cuda
        # dq_unpad, dk_unpad, dv_unpad, softmax_d, dq_accum, lse_log2 = flash_attn_3_cuda.bwd_varlen(
        #     g_unpad,
        #     q_unpad,
        #     k_unpad,
        #     v_unpad,
        #     out_unpad,
        #     lse,
        #     None,
        #     None,
        #     None,
        #     cu_seqlens_q,
        #     cu_seqlens_k,
        #     None, None,
        #     max_seqlen_q,
        #     max_seqlen_k,
        #     d ** (-0.5),
        #     causal,
        #     window_size[0], window_size[1],
        #     softcap,
        #     deterministic,
        #     0,  # sm_margin
        # )
        dq_unpad, dk_unpad, dv_unpad = torch.autograd.grad(out_unpad, (q_unpad, k_unpad, v_unpad), g_unpad)
        dq = dq_pad_fn(dq_unpad)
        dk = dk_pad_fn(dk_unpad)
        dv = dk_pad_fn(dv_unpad)
        if key_unused_mask is not None:
            k_zero_masking = rearrange(key_unused_mask, "b s -> b s 1 1")
            dk.masked_fill_(k_zero_masking, 0.0)
            dv.masked_fill_(k_zero_masking, 0.0)
        if query_unused_mask is not None:
            dq.masked_fill_(q_zero_masking, 0.0)
        # print(f"dO_O max diff: {(softmax_d - do_o).abs().max().item()}")
        # assert (softmax_d - do_o).abs().max().item() <= 1e-5
        # assert dq_accum.abs().max().item() == 0.0
        g = output_pad_fn(g_unpad)

        # qk = torch.einsum('bthd,bshd->bhts', q / (d ** 0.5), k).float()
        # qk = torch.masked_fill(qk, rearrange(~key_padding_mask, "b s -> b 1 1 s"), float("-inf"))
        # dS = torch.einsum('bthd,bshd->bhts', g.float(), v.float())
        # P = torch.softmax(qk, -1)
        # dP = P * (dS - (g.float() * out.float()).sum(-1).transpose(1, 2).unsqueeze(-1))
        # dQ = torch.einsum('bhts,bshd->bthd', dP, k.float())
        # dV = torch.einsum('bhts,bthd->bshd', P, g.float())
        # dK = torch.einsum('bhts,bthd->bshd', dP, q.float())


        # dq, dk, dv = torch.autograd.grad(out, (q, k, v), g)
        dq_ref, dk_ref, dv_ref = torch.autograd.grad(out_ref, (q_ref, k_ref, v_ref), g)
        dq_pt, dk_pt, dv_pt = torch.autograd.grad(out_pt, (q_ref, k_ref, v_ref), g)
        print(f"dQ max diff: {(dq - dq_ref).abs().max().item()}")
        print(f"dK max diff: {(dk - dk_ref).abs().max().item()}")
        print(f"dV max diff: {(dv - dv_ref).abs().max().item()}")
        print(f"dQ mean diff: {(dq - dq_ref).abs().mean().item()}")
        print(f"dK mean diff: {(dk - dk_ref).abs().mean().item()}")
        print(f"dV mean diff: {(dv - dv_ref).abs().mean().item()}")
        print(f"dQ Pytorch max diff: {(dq_pt - dq_ref).abs().max().item()}")
        print(f"dK Pytorch max diff: {(dk_pt - dk_ref).abs().max().item()}")
        print(f"dV Pytorch max diff: {(dv_pt - dv_ref).abs().max().item()}")
        print(f"dQ Pytorch mean diff: {(dq_pt - dq_ref).abs().mean().item()}")
        print(f"dK Pytorch mean diff: {(dk_pt - dk_ref).abs().mean().item()}")
        print(f"dV Pytorch mean diff: {(dv_pt - dv_ref).abs().mean().item()}")
        # breakpoint()

    if not DISABLE_BACKWARD and dtype != torch.float8_e4m3fn and not has_qv:
        dq_atol = 2 * (dq_ref + 0.3 - 0.3 - dq_ref).abs().max().item() + (0 if softcap == 0 else 3e-4)
        assert (dq - dq_ref).abs().max().item() <= rtol * (dq_pt - dq_ref).abs().max().item() + dq_atol
        dk_atol = 2 * (dk_ref + 0.3 - 0.3 - dk_ref).abs().max().item() + (0 if softcap == 0 else 3e-4)
        assert (dk - dk_ref).abs().max().item() <= rtol * (dk_pt - dk_ref).abs().max().item() + dk_atol
        dv_atol = 2 * (dv_ref + 0.3 - 0.3 - dv_ref).abs().max().item() + (0 if softcap == 0 else 3e-4)
        assert (dv - dv_ref).abs().max().item() <= rtol * (dv_pt - dv_ref).abs().max().item() + dv_atol


# @pytest.mark.parametrize("dtype", [torch.float16, torch.bfloat16, torch.float8_e4m3fn])
@pytest.mark.parametrize("dtype", [torch.bfloat16] + ([torch.float8_e4m3fn] if not DISABLE_FP8 else []))
# @pytest.mark.parametrize("dtype", [torch.bfloat16])
# @pytest.mark.parametrize("dtype", [torch.float8_e4m3fn])
@pytest.mark.parametrize("num_splits", [1] + ([0] if not DISABLE_SPLIT else []))
# @pytest.mark.parametrize("num_splits", [1])
@pytest.mark.parametrize("mha_type", ["mha", "mqa", "gqa"])
# @pytest.mark.parametrize("mha_type", ["mha"])
@pytest.mark.parametrize("new_kv", [False] + ([True] if not DISABLE_APPENDKV else []))
# @pytest.mark.parametrize("new_kv", [True])
# @pytest.mark.parametrize("local", [False, True])
@pytest.mark.parametrize("causal,local", [(False, False), (True, False)] + ([(False, True)] if not DISABLE_LOCAL else []))
# @pytest.mark.parametrize("causal,local", [(False, False), (True, False)])
# @pytest.mark.parametrize("causal,local", [(False, False)])
@pytest.mark.parametrize("seqlen_new_eq_seqlen_q", [True, False] if not DISABLE_APPENDKV else [True])
# @pytest.mark.parametrize("seqlen_new_eq_seqlen_q", [True])
@pytest.mark.parametrize("rotary_interleaved", [False, True] if not DISABLE_APPENDKV else [False])
# @pytest.mark.parametrize("rotary_interleaved", [True])
@pytest.mark.parametrize("rotary_fraction", [0.0, 0.5, 1.0] if (not DISABLE_APPENDKV) and (apply_rotary_emb is not None) else [0.0])
# @pytest.mark.parametrize("rotary_fraction", [0.0])
@pytest.mark.parametrize("page_size", [None] + ([1, 4, 128] if not DISABLE_PAGEDKV else []))
# @pytest.mark.parametrize("page_size", [None])
@pytest.mark.parametrize("has_leftpad", [False, True])
# @pytest.mark.parametrize("has_leftpad", [False])
@pytest.mark.parametrize("has_batch_idx", [False, True])
# @pytest.mark.parametrize("has_batch_idx", [False])
@pytest.mark.parametrize("varlen_q", [False, True])
# @pytest.mark.parametrize("varlen_q", [True])
# @pytest.mark.parametrize("d", [32, 59, 64, 80, 128, 256])
# @pytest.mark.parametrize("d", [32, 64, 96, 128, 160, 192, 224, 256])
# @pytest.mark.parametrize('d', [32, 40, 64, 80, 96, 128, 160, 192])
# @pytest.mark.parametrize('d', [56, 80])
@pytest.mark.parametrize("d", [64])
# @pytest.mark.parametrize("d", [192])
@pytest.mark.parametrize(
    "seqlen_q,seqlen_k",
    [
        (1, 128),
        (1, 339),
        (3, 1024),
        (64, 800),
        (64, 256),
        (3, 799),
        (64, 2048),
        (16, 20000),
        # (1, 128 * 1024),
        # (16, 128 * 1024),
        (128, 128),
        (256, 512),  # To test appending KV with more than 1 block
        (2048, 3577),  # Enough tile to test persistent scheduler
    ],
)
# @pytest.mark.parametrize('seqlen_q,seqlen_k', [(256, 128)])
def test_flash_attn_kvcache(
    seqlen_q,
    seqlen_k,
    d,
    varlen_q,
    has_batch_idx,
    has_leftpad,
    page_size,
    rotary_fraction,
    rotary_interleaved,
    seqlen_new_eq_seqlen_q,
    causal,
    local,
    new_kv,
    mha_type,
    num_splits,
    dtype,
):
    if page_size is not None and seqlen_k % page_size != 0:
        pytest.skip()
    if seqlen_q > seqlen_k and new_kv:
        pytest.skip()
    if not new_kv and rotary_fraction > 0.0:
        pytest.skip()
    device = "cuda"
    # set seed
    torch.random.manual_seed(0)
    batch_size = 5
    # batch_size = 1
    batch_size_cache = batch_size if not has_batch_idx else batch_size * 2
    nheads = 6
    # nheads = 1
    # rotary_dim must be a multiple of 16, and must be <= d
    rotary_dim = math.floor(int(rotary_fraction * d) / 16) * 16
    nheads_k = nheads if mha_type == "mha" else (1 if mha_type == "mqa" else 3)
    assert nheads % nheads_k == 0
    dtype_ref = torch.bfloat16 if dtype == torch.float8_e4m3fn else dtype
<<<<<<< HEAD
    dv_vals = [128, d] if d > 128 and d <= 192 else [d]
    has_qv_vals = [False]
    for dv, has_qv in itertools.product(dv_vals, has_qv_vals):
        # only Hopper or newer supports different V headdim
        if dv != d and torch.cuda.get_device_capability("cuda")[0] < 9:
            continue
=======
    dv_vals = [128, d] if d > 128 and d <= 192 else ([512, d] if d <= 64 else [d])
    for dv in dv_vals:
        has_qv = d == 64 and dv == 512
>>>>>>> 39e71975
        q = torch.randn(batch_size, seqlen_q, nheads, d, device=device, dtype=dtype_ref).to(dtype).to(dtype_ref)
        if has_qv:
            qv = torch.randn(batch_size, seqlen_q, nheads, dv, device=device, dtype=dtype_ref).to(dtype).to(dtype_ref)
        else:
            qv = None
        if varlen_q:
            query_padding_mask = generate_random_padding_mask(seqlen_q, batch_size, device, mode="random")
            q_unpad, indices_q, cu_seqlens_q, max_seqlen_q, *rest = unpad_input(q, query_padding_mask)
            output_pad_fn = lambda output_unpad: pad_input(
                output_unpad, indices_q, batch_size, seqlen_q
            )
            qv_unpad = rearrange(qv, "b s ... -> (b s) ...")[indices_q] if has_qv else None
        else:
            query_padding_mask = None
            q_unpad = q
            qv_unpad = qv
            cu_seqlens_q, max_seqlen_q = None, None
        # Put window_size after QKV randn so that window_size changes from test to test
        window_size = (-1, -1) if not local else torch.randint(0, seqlen_k, (2,))

        seqlen_new = seqlen_q if seqlen_new_eq_seqlen_q else torch.randint(1, seqlen_q + 1, (1,)).item()
        cu_seqlens_k_new = None
        key_new_padding_mask = None
        if new_kv:
            k = torch.randn(batch_size, seqlen_new, nheads_k, d, device=device, dtype=dtype_ref).to(dtype).to(dtype_ref)
            v = torch.randn(batch_size, seqlen_new, nheads_k, dv, device=device, dtype=dtype_ref).to(dtype).to(dtype_ref)
            if varlen_q:  # k & v are also varlen
                key_new_padding_mask = generate_random_padding_mask(seqlen_new, batch_size, device, mode="random")
                k_unpad, indices_k, cu_seqlens_k_new, *rest = unpad_input(k, key_new_padding_mask)
                v_unpad, *rest = unpad_input(v, key_new_padding_mask)
            else:
                k_unpad, v_unpad = k, v
        else:
            k, v, k_unpad, v_unpad = None, None, None, None
        if page_size is None:
            k_cache = torch.randn(batch_size_cache, seqlen_k, nheads_k, d, device=device, dtype=dtype_ref).to(dtype).to(dtype_ref)
            v_cache = torch.randn(batch_size_cache, seqlen_k, nheads_k, dv, device=device, dtype=dtype_ref).to(dtype).to(dtype_ref)
            page_table = None
        else:
            (
                k_cache,
                v_cache,
                page_table,
                k_cache_paged,
                v_cache_paged,
                num_blocks,
            ) = _generate_block_kvcache(
                seqlen_k, page_size, batch_size_cache, nheads_k, d, dv, device, dtype_ref
            )
        cache_seqlens = torch.randint(
            0 if new_kv else 1,
            # If we don't use seqlen_q in the case of causal and rotary, cos/sin won't be long enough
            (
                (seqlen_k - (seqlen_q if (causal or local) and rotary_dim > 1 else seqlen_new) + 1)
                if new_kv
                else (seqlen_k + 1)
            ),
            (batch_size,),
            dtype=torch.int32,
            device=device,
        )
        if has_leftpad:
            cache_leftpad = torch.cat([torch.randint(0, cache_seqlens[i].item(), (1,), dtype=torch.int32, device=device)
                                    if cache_seqlens[i].item() > 0 else torch.zeros(1, dtype=torch.int32, device=device)
                                    for i in range(batch_size)])
        else:
            cache_leftpad = None
        if has_batch_idx:
            cache_batch_idx = torch.randperm(batch_size_cache, dtype=torch.int32, device=device)[
                :batch_size
            ]
        else:
            cache_batch_idx = None
        arange = rearrange(torch.arange(seqlen_k, device=device), "s -> 1 s")
        cache_seqlens_expanded = rearrange(cache_seqlens, "b -> b 1")
        if not new_kv:
            key_padding_mask = arange < cache_seqlens_expanded
        else:
            k_new_seqlens = key_new_padding_mask.sum(-1, keepdims=True) if varlen_q else seqlen_new
            key_padding_mask = arange < cache_seqlens_expanded + k_new_seqlens
        if has_leftpad:
            key_padding_mask = torch.logical_and(
                key_padding_mask, arange >= cache_leftpad.unsqueeze(-1).expand(-1, seqlen_k)
            )
        # cache_seqlens = torch.tensor([64], dtype=torch.int32, device=device)
        if rotary_dim > 0:
            angle = (
                torch.rand(
                    seqlen_k if page_size is None else num_blocks * page_size,
                    rotary_dim // 2,
                    device=device,
                )
                * 2
                * math.pi
            )
            cos = torch.cos(angle).to(dtype=dtype_ref).to(dtype).to(dtype_ref)
            sin = torch.sin(angle).to(dtype=dtype_ref).to(dtype).to(dtype_ref)
            if causal or local:
                q_ro = apply_rotary_emb(
                    q, cos, sin, seqlen_offsets=cache_seqlens, interleaved=rotary_interleaved
                )
            else:
                q_ro = rearrange(
                    apply_rotary_emb(
                        rearrange(q, "b s h d -> b 1 (s h) d"),
                        cos,
                        sin,
                        seqlen_offsets=cache_seqlens,
                        interleaved=rotary_interleaved,
                    ),
                    "b 1 (s h) d -> b s h d",
                    s=seqlen_q,
                )
            # q_ro = q
            k_ro = apply_rotary_emb(
                k, cos, sin, seqlen_offsets=cache_seqlens, interleaved=rotary_interleaved
            )
        else:
            cos, sin = None, None
            q_ro, k_ro = q, k
        # k_cache[:, 64:] = -1
        k_cache_ref = (k_cache if not has_batch_idx else k_cache[cache_batch_idx]).clone()
        v_cache_ref = (v_cache if not has_batch_idx else v_cache[cache_batch_idx]).clone()
        if new_kv:
            update_mask = torch.logical_and(
                cache_seqlens_expanded <= arange, arange < cache_seqlens_expanded + k_new_seqlens
            )
            k_to_update = rearrange(k_ro, "b s ... -> (b s) ...")
            v_to_update = rearrange(v, "b s ... -> (b s) ...")
            if varlen_q:
                k_to_update = k_to_update[indices_k]
                v_to_update = v_to_update[indices_k]
            k_cache_ref[update_mask] = k_to_update
            v_cache_ref[update_mask] = v_to_update
        k_cache_rep = repeat(k_cache_ref, "b s h d -> b s (h g) d", g=nheads // nheads_k)
        v_cache_rep = repeat(v_cache_ref, "b s h d -> b s (h g) d", g=nheads // nheads_k)
        out_ref, _ = attention_ref(
            q_ro,
            k_cache_rep,
            v_cache_rep,
            query_padding_mask,
            key_padding_mask,
            causal=causal,
            qv=qv,
            window_size=window_size,
            key_leftpad=cache_leftpad,
        )
        out_pt, _ = attention_ref(
            q_ro,
            k_cache_rep,
            v_cache_rep,
            query_padding_mask,
            key_padding_mask,
            causal=causal,
            qv=qv,
            window_size=window_size,
            upcast=False,
            reorder_ops=True,
            key_leftpad=cache_leftpad,
            intermediate_dtype=dtype if dtype == torch.float8_e4m3fn else None
        )
        q = q.to(dtype)
        q_unpad = q_unpad.to(dtype) if varlen_q else None
        k_cache = k_cache.to(dtype)
        v_cache = v_cache.to(dtype)
        k_cache_paged = k_cache_paged.to(dtype) if page_size is not None else None
        v_cache_paged = v_cache_paged.to(dtype) if page_size is not None else None
        k = k.to(dtype) if k is not None else None
        v = v.to(dtype) if v is not None else None
        k_unpad = k_unpad.to(dtype) if k_unpad is not None else None
        v_unpad = v_unpad.to(dtype) if v_unpad is not None else None
        qv = qv.to(dtype) if qv is not None else None
        qv_unpad = qv_unpad.to(dtype) if (varlen_q and qv is not None) else None
        cos = cos.to(dtype) if cos is not None else None
        sin = sin.to(dtype) if sin is not None else None
        out, lse, *rest = flash_attn_with_kvcache(
            q if not varlen_q else q_unpad,
            k_cache if page_size is None else k_cache_paged,
            v_cache if page_size is None else v_cache_paged,
            k if not new_kv or not varlen_q else k_unpad,
            v if not new_kv or not varlen_q else v_unpad,
            qv=qv if not varlen_q else qv_unpad,
            rotary_cos=cos,
            rotary_sin=sin,
            cache_seqlens=cache_seqlens,
            cache_batch_idx=cache_batch_idx,
            cache_leftpad=cache_leftpad,
            page_table=page_table,
            cu_seqlens_q=cu_seqlens_q,
            cu_seqlens_k_new=cu_seqlens_k_new,
            max_seqlen_q=max_seqlen_q,
            causal=causal,
            window_size=window_size,
            rotary_interleaved=rotary_interleaved,
            num_splits=num_splits,
            return_softmax_lse=True
        )
        if varlen_q:
            out = output_pad_fn(out)
        # out = flash_attn_with_kvcache(
        #     q, k_cache, v_cache, cache_seqlens=cache_seqlens, causal=causal, window_size=window_size
        # )
        # out = flash_attn_with_kvcache(q, k_cache, v_cache, causal=causal, window_size=window_size)
        # qk = torch.einsum("bqhd,bkhd->bhqk", q, k_cache_ref)
        # m = qk.amax(-1, keepdim=True)
        # s_tmp = torch.exp((qk - m) / math.sqrt(d))
        # o1 = torch.einsum('bhst,bthd->bshd', s_tmp, v_cache_ref)
        # lse_ref = torch.logsumexp(qk / math.sqrt(d), -1)
        # probs = torch.softmax(qk, dim=-1)
        print(f"Output max diff: {(out - out_ref).abs().max().item()}")
        print(f"Output mean diff: {(out - out_ref).abs().mean().item()}")
        print(f"Pytorch max diff: {(out_pt - out_ref).abs().max().item()}")
        print(f"Pytorch mean diff: {(out_pt - out_ref).abs().mean().item()}")
        # breakpoint()

        # Check that FlashAttention's numerical error is at most twice the numerical error
        # of a Pytorch implementation.
        if new_kv:
            if page_size is None:
                k_cache_select = (
                    k_cache.to(dtype_ref) if not has_batch_idx else k_cache.to(dtype_ref)[cache_batch_idx]
                )
                v_cache_select = (
                    v_cache.to(dtype_ref) if not has_batch_idx else v_cache.to(dtype_ref)[cache_batch_idx]
                )
            else:
                k_cache_select = rearrange(
                    k_cache_paged.to(dtype_ref)[(page_table if not has_batch_idx else page_table[cache_batch_idx]).flatten()],
                    "(b nblocks) block_size ... -> b (nblocks block_size) ...",
                    b=batch_size,
                )[:, :seqlen_k].to(dtype_ref)
                v_cache_select = rearrange(
                    v_cache_paged.to(dtype_ref)[(page_table if not has_batch_idx else page_table[cache_batch_idx]).flatten()],
                    "(b nblocks) block_size ... -> b (nblocks block_size) ...",
                    b=batch_size,
                )[:, :seqlen_k].to(dtype_ref)
            k_cache_ref = k_cache_ref.to(dtype).to(dtype_ref)
            v_cache_ref = v_cache_ref.to(dtype).to(dtype_ref)
            if dtype is not torch.float8_e4m3fn:
                assert torch.equal(v_cache_select, v_cache_ref)
            else:
                assert torch.allclose(v_cache_select, v_cache_ref, rtol=1e-3, atol=1e-3)
            # breakpoint()
            # if rotary_dim == 0 and dtype is not torch.float8_e4m3fn:
            if rotary_dim == 0:
                assert torch.equal(k_cache_select, k_cache_ref)
            else:
                # if not torch.allclose(k_cache_select, k_cache_ref, rtol=1e-3, atol=1e-3):
                #     breakpoint()
                if dtype is not torch.float8_e4m3fn:
                    assert torch.allclose(k_cache_select, k_cache_ref, rtol=1e-3, atol=1e-3)
                else:
                    assert torch.allclose(k_cache_select, k_cache_ref, rtol=1e-1, atol=1e-1)
        mult = 4 if dtype == torch.float8_e4m3fn else 2
        assert (out - out_ref).abs().max().item() <= mult * (out_pt - out_ref).abs().max().item() + 1e-5
        mult_mean = 3 if dtype == torch.float8_e4m3fn else 1.5
        assert (out - out_ref).abs().mean().item() <= mult_mean * (out_pt - out_ref).abs().mean().item()


def _generate_block_kvcache(seqlen_k, page_size, batch_size, nheads_k, d, dv, device, dtype):
    num_blocks = math.ceil(seqlen_k / page_size) * batch_size * 3
    k_cache_paged = torch.randn(
        num_blocks, page_size, nheads_k, d, device=device, dtype=dtype
    )
    v_cache_paged = torch.randn(
        num_blocks, page_size, nheads_k, dv, device=device, dtype=dtype
    )
    page_table = rearrange(
        torch.randperm(num_blocks, dtype=torch.int32, device=device),
        "(b nblocks) -> b nblocks",
        b=batch_size,
    )
    k_cache = rearrange(
        k_cache_paged[page_table.flatten()],
        "(b nblocks) block_size ... -> b (nblocks block_size) ...",
        b=batch_size,
    )[:, :seqlen_k]
    v_cache = rearrange(
        v_cache_paged[page_table.flatten()],
        "(b nblocks) block_size ... -> b (nblocks block_size) ...",
        b=batch_size,
    )[:, :seqlen_k]
    return k_cache, v_cache, page_table, k_cache_paged, v_cache_paged, num_blocks


@pytest.mark.parametrize("dtype", [torch.bfloat16])
@pytest.mark.parametrize("causal", [False, True])
# @pytest.mark.parametrize('causal', [False])
@pytest.mark.parametrize('d', [128])
@pytest.mark.parametrize(
    "seqlen_q,seqlen_k",
    [
        (64, 8192),
    ],
)
def test_flash_attn_cluster(seqlen_q, seqlen_k, d, causal, dtype):
    device = "cuda"
    torch.random.manual_seed(0)
    batch_size = 2
    nheads = 16
    nheads_kv = 4
    # There was a bug where this would cause "unspecified launch failure" due to Cluster
    q = torch.randn(batch_size, seqlen_q, nheads, d, device=device, dtype=dtype)
    k = torch.randn(batch_size, seqlen_k, nheads_kv, d, device=device, dtype=dtype)
    v = torch.randn(batch_size, seqlen_k, nheads_kv, d, device=device, dtype=dtype)
    for _ in range(100):
        flash_attn_func(q, k, v, causal=causal)


# @pytest.mark.parametrize("dtype", ([torch.float16] if is_sm75 else [torch.float16, torch.bfloat16]))
@pytest.mark.parametrize("dtype", [torch.bfloat16])
@pytest.mark.parametrize("causal", [False, True])
# @pytest.mark.parametrize('causal', [False])
@pytest.mark.parametrize("d", [32, 40, 59, 64, 80, 96, 111, 128, 160, 192, 224, 256])
# @pytest.mark.parametrize("d", [32, 40, 59, 64, 80, 96, 111, 128])
# @pytest.mark.parametrize('d', [32, 56, 64, 80, 96, 128])
# @pytest.mark.parametrize("d", [32, 64, 96, 128, 160, 192])
# @pytest.mark.parametrize('d', [80])
@pytest.mark.parametrize(
    "seqlen_q,seqlen_k",
    [
        (1, 239),
        (239, 1),
        (3, 799),
        (799, 3),
        (1024, 128),
        (97, 97),
        (128, 128),
        (200, 200),
        (256, 256),
        (257, 257),
        (384, 384),
        (512, 512),
        (768, 768),
        (1024, 1024),
        (2048, 2048),
    ],
)
def test_flash_attn_race_condition(seqlen_q, seqlen_k, d, causal, dtype):
    device = "cuda"
    # set seed
    torch.random.manual_seed(0)
    # Simulate under memory load
    dummy = torch.empty(70 * 1024 ** 3, dtype=torch.uint8, device=device)
    batch_size = 60  # Sometimes we need large batch size for the race conditions to trigger
    nheads = 4
    q = torch.randn(batch_size, seqlen_q, nheads, d, device=device, dtype=dtype, requires_grad=True)
    k = torch.randn(batch_size, seqlen_k, nheads, d, device=device, dtype=dtype, requires_grad=True)
    v = torch.randn(batch_size, seqlen_k, nheads, d, device=device, dtype=dtype, requires_grad=True)
    torch.random.manual_seed(42)
    out0, lse0 = flash_attn_func(q, k, v, causal=causal)
    g = torch.randn_like(out0)
    dq0, dk0, dv0 = torch.autograd.grad(out0, (q, k, v), g)
    # Numerical error if we just do any arithmetic on dq
    dq_atol = 2 * ((dq0 + 0.3 - 0.3) - dq0).abs().max().item()

    for i in range(1000):
        torch.random.manual_seed(42)
        out, lse = flash_attn_func(q, k, v, causal=causal)
        assert torch.equal(out, out0)
        assert torch.equal(lse, lse0)

        dq, dk, dv = torch.autograd.grad(out, (q, k, v), g)
        dq_equal = torch.allclose(dq, dq0, atol=dq_atol)
        if not dq_equal:
            print(f"Iter {i}, {dq_atol = }, dQ max diff: {(dq - dq0).abs().max().item()}")
            # breakpoint()
        assert torch.equal(dv, dv0)
        assert torch.equal(dk, dk0)
        assert dq_equal


def attention_combine_ref(out_partial, lse_partial):
    """
    out_partial: (num_splits, batch_size, seqlen, nheads, d)
    lse_partial: (num_splits, batch_size, nheads, seqlen)
    """
    lse = torch.logsumexp(lse_partial, dim=0)
    scale = torch.exp(lse_partial - lse)
    scale = torch.where(torch.isinf(scale) | torch.isnan(scale), torch.zeros_like(scale), scale)
    out = (scale.unsqueeze(-1) * out_partial).sum(0)
    return out, lse


@pytest.mark.parametrize("dtype", [torch.float32, torch.float16, torch.bfloat16])
# @pytest.mark.parametrize("dtype", [torch.float32])
# @pytest.mark.parametrize("d", [32, 40, 59, 64, 80, 96, 111, 128, 160, 192, 224, 256])
@pytest.mark.parametrize("d", [64, 96, 128, 192, 256, 512])
# @pytest.mark.parametrize("d", [128])
@pytest.mark.parametrize("seqlen", [1, 2, 3, 32, 64, 256, 113, 108, 640, 1024])
# @pytest.mark.parametrize("seqlen", [12, 32, 64, 256, 112, 108, 640, 1024, 2048, 8192])
# @pytest.mark.parametrize("seqlen", [15])
@pytest.mark.parametrize("num_splits", [1, 2, 3, 5, 17, 32, 55, 97, 133])
# @pytest.mark.parametrize("num_splits", [1, 2, 3, 5, 11])
# @pytest.mark.parametrize("num_splits", [128])
def test_flash_attn_combine(num_splits, seqlen, d, dtype):
    if DISABLE_SPLIT:
        pytest.skip()
    device = "cuda"
    # set seed
    torch.random.manual_seed(1)
    batch_size = 5
    nheads = 16
    # batch_size = 1
    # nheads = 1
    out_partial = torch.randn(num_splits * 2, batch_size, nheads, seqlen, d, device=device, dtype=torch.float32).transpose(2, 3)[:num_splits]  # To test non-contiguous tensor
    lse_partial = torch.randn(num_splits, batch_size, nheads * 2, seqlen, device=device, dtype=torch.float32).transpose(-1, -2)[:, :, :, :nheads]  # To test non-contiguous tensor
    # To test short-circuiting based on num_splits
    lse_partial[num_splits // 2:, :batch_size // 3] = -float("inf")
    out, lse = flash_attn_combine(out_partial, lse_partial, out_dtype=dtype)
    out_ref, lse_ref = attention_combine_ref(out_partial, lse_partial)
    out_pt = out_ref.to(dtype)

    print(f"LSE max diff: {(lse - lse_ref).abs().max().item()}")
    print(f"LSE mean diff: {(lse - lse_ref).abs().mean().item()}")
    print(f"Output max diff: {(out - out_ref).abs().max().item()}")
    print(f"Output mean diff: {(out - out_ref).abs().mean().item()}")
    print(f"Pytorch max diff: {(out_pt - out_ref).abs().max().item()}")
    print(f"Pytorch mean diff: {(out_pt - out_ref).abs().mean().item()}")
    # breakpoint()

    assert torch.allclose(lse, lse_ref, atol=1e-5, rtol=1e-5)
    multiple = 2
    assert ((out - out_ref).abs().max().item() <= multiple * (out_pt - out_ref).abs().max().item()) or torch.allclose(out, out_pt, atol=1e-5, rtol=1e-5)

    # from flash_attn.utils.benchmark import pytorch_profiler
    # # pytorch_profiler(torch.sum, lse_partial)
    # pytorch_profiler(flash_attn_combine, out_partial, lse_partial)
    # pytorch_profiler(torch.sum, out_partial)<|MERGE_RESOLUTION|>--- conflicted
+++ resolved
@@ -651,18 +651,12 @@
     nheads_k = nheads if mha_type == "mha" else (1 if mha_type == "mqa" else 3)
     assert nheads % nheads_k == 0
     dtype_ref = torch.bfloat16 if dtype == torch.float8_e4m3fn else dtype
-<<<<<<< HEAD
-    dv_vals = [128, d] if d > 128 and d <= 192 else [d]
-    has_qv_vals = [False]
-    for dv, has_qv in itertools.product(dv_vals, has_qv_vals):
+    dv_vals = [128, d] if d > 128 and d <= 192 else ([512, d] if d <= 64 else [d])
+    for dv in dv_vals:
+        has_qv = d == 64 and dv == 512
         # only Hopper or newer supports different V headdim
         if dv != d and torch.cuda.get_device_capability("cuda")[0] < 9:
             continue
-=======
-    dv_vals = [128, d] if d > 128 and d <= 192 else ([512, d] if d <= 64 else [d])
-    for dv in dv_vals:
-        has_qv = d == 64 and dv == 512
->>>>>>> 39e71975
         q = torch.randn(batch_size, seqlen_q, nheads, d, device=device, dtype=dtype_ref).to(dtype).to(dtype_ref)
         if has_qv:
             qv = torch.randn(batch_size, seqlen_q, nheads, dv, device=device, dtype=dtype_ref).to(dtype).to(dtype_ref)
