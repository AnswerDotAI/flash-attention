import os
import math
import itertools

import pytest
import torch
import torch.nn.functional as F

from einops import rearrange, repeat
try:
    from flash_attn.layers.rotary import apply_rotary_emb
except ImportError:
    apply_rotary_emb = None

from padding import pad_input, unpad_input
from test_util import (
    attention_ref,
    generate_qkv,
    generate_random_padding_mask,
)

from flash_attn_interface import flash_attn_func, flash_attn_varlen_func, flash_attn_combine, flash_attn_with_kvcache


DISABLE_BACKWARD = os.getenv("FLASH_ATTENTION_DISABLE_BACKWARD", "FALSE") == "TRUE"
DISABLE_SPLIT = os.getenv("FLASH_ATTENTION_DISABLE_SPLIT", "FALSE") == "TRUE"
DISABLE_PAGEDKV = os.getenv("FLASH_ATTENTION_DISABLE_PAGEDKV", "FALSE") == "TRUE"
DISABLE_APPENDKV = os.getenv("FLASH_ATTENTION_DISABLE_APPENDKV", "FALSE") == "TRUE"
DISABLE_LOCAL = os.getenv("FLASH_ATTENTION_DISABLE_LOCAL", "FALSE") == "TRUE"
DISABLE_SOFTCAP = os.getenv("FLASH_ATTENTION_DISABLE_SOFTCAP", "FALSE") == "TRUE"
DISABLE_PACKGQA = os.getenv("FLASH_ATTENTION_DISABLE_PACKGQA", "FALSE") == "TRUE"
DISABLE_FP16 = os.getenv("FLASH_ATTENTION_DISABLE_FP16", "FALSE") == "TRUE"
DISABLE_FP8 = os.getenv("FLASH_ATTENTION_DISABLE_FP8", "FALSE") == "TRUE" or torch.cuda.get_device_capability("cuda")[0] < 9
DISABLE_HDIM64 = os.getenv("FLASH_ATTENTION_DISABLE_HDIM64", "FALSE") == "TRUE"
DISABLE_HDIM96 = os.getenv("FLASH_ATTENTION_DISABLE_HDIM96", "FALSE") == "TRUE"
DISABLE_HDIM128 = os.getenv("FLASH_ATTENTION_DISABLE_HDIM128", "FALSE") == "TRUE"
DISABLE_HDIM192 = os.getenv("FLASH_ATTENTION_DISABLE_HDIM192", "FALSE") == "TRUE"
DISABLE_HDIM256 = os.getenv("FLASH_ATTENTION_DISABLE_HDIM256", "FALSE") == "TRUE"

COMPILED_HDIMS = (
    []
    + ([64] if not DISABLE_HDIM64 else [])
    + ([96] if not DISABLE_HDIM96 else [])
    + ([128] if not DISABLE_HDIM128 else [])
    + ([192] if not DISABLE_HDIM192 else [])
    + ([256] if not DISABLE_HDIM256 else [])
)


# @pytest.mark.parametrize("dtype", [torch.float16, torch.bfloat16, torch.float8_e4m3fn])
@pytest.mark.parametrize("dtype", [torch.bfloat16] + ([torch.float16] if not DISABLE_FP16 else []) + ([torch.float8_e4m3fn] if not DISABLE_FP8 else []))
# @pytest.mark.parametrize("dtype", [torch.bfloat16])
# @pytest.mark.parametrize("dtype", [torch.float8_e4m3fn])
@pytest.mark.parametrize("mha_type", ["mha", "mqa", "gqa"])
# @pytest.mark.parametrize("mha_type", ["mha"])
# @pytest.mark.parametrize("has_qv", [False, True])
@pytest.mark.parametrize("has_qv", [False])
# @pytest.mark.parametrize("deterministic", [False, True])
@pytest.mark.parametrize("deterministic", [False])
@pytest.mark.parametrize("softcap", [0.0] + ([15.0] if not DISABLE_SOFTCAP else []))
# @pytest.mark.parametrize("softcap", [0.0])
@pytest.mark.parametrize("local", [False] + ([True] if not DISABLE_LOCAL else []))
# @pytest.mark.parametrize("local", [False])
@pytest.mark.parametrize("causal", [False, True])
# @pytest.mark.parametrize("causal", [False])
# @pytest.mark.parametrize("V_colmajor", [False, True])
@pytest.mark.parametrize("V_colmajor", [False])
# @pytest.mark.parametrize("d", [32, 64, 96, 128, 160, 192, 224, 256])
# @pytest.mark.parametrize('d', [32, 40, 64, 80, 96, 128, 160, 192, 256])
# @pytest.mark.parametrize('d', [32, 64, 96, 128, 160, 192])
# @pytest.mark.parametrize('d', [56, 80])
# @pytest.mark.parametrize("d", [64, 128, 256])
# @pytest.mark.parametrize('d', [32, 40, 64, 80, 96, 128])
# @pytest.mark.parametrize("d", [64, 96, 128, 192])
@pytest.mark.parametrize("d", COMPILED_HDIMS)
# @pytest.mark.parametrize("d", [128])
@pytest.mark.parametrize(
    "seqlen_q,seqlen_k",
    [
        (1, 1),
        (64, 128),
        (128, 192),
        (256, 256),
        (239, 1),
        (799, 3),
        (113, 203),
        (113, 128),
        (128, 217),
        (113, 211),
        (108, 256),
        (256, 512),
        (384, 256),
        (640, 128),
        (512, 256),
        (1024, 1024),
        (1023, 1024),
        (1024, 1023),
        (4096, 4096),
        (4224, 4224),
    ],
)
# @pytest.mark.parametrize('seqlen_q,seqlen_k', [(128, 128)])
def test_flash_attn_output(
        seqlen_q, seqlen_k, d, causal, local, softcap, V_colmajor, deterministic, has_qv, mha_type, dtype
):
    if V_colmajor and (seqlen_k % 16 != 0 or dtype != torch.float8_e4m3fn):
        pytest.skip("V_colmajor requires seqlen_k to be a multiple of 16 and dtype to be float8_e4m3fn")
    device = "cuda"
    # set seed
    torch.random.manual_seed(0)
    # batch_size = 40
    # nheads = 16
    batch_size = 9 if seqlen_k <= 2048 else 2
    # batch_size = 1
    nheads = 6
    # nheads = 1
    nheads_kv = nheads if mha_type == "mha" else (2 if mha_type == "gqa" else 1)
    dtype_ref = torch.bfloat16 if dtype == torch.float8_e4m3fn else dtype
<<<<<<< HEAD
    for dv in [128, d] if d > 128 and d <= 192 else [d]:
        # only Hopper or newer supports different V headdim
        if dv != d and torch.cuda.get_device_capability("cuda")[0] < 9:
            continue
=======
    dv_vals = [128, d] if d > 128 and d <= 192 else ([512, d] if d <= 64 else [d])
    if dtype == torch.float8_e4m3fn:
        dv_vals = [d]
    for dv in dv_vals:
>>>>>>> 5639b9d2
        q_ref = torch.randn(batch_size, seqlen_q, nheads, d, device=device, dtype=dtype_ref)
        if softcap > 0.0:
            # Ensure the values of qk are at least within softcap range.
            q_ref = (q_ref * softcap / 4)
        q_ref = q_ref.to(dtype).to(dtype_ref).requires_grad_()
        k_ref = torch.randn(batch_size, seqlen_k, nheads_kv, d, device=device, dtype=dtype_ref).to(dtype).to(dtype_ref).requires_grad_()
        v_ref = torch.randn(batch_size, seqlen_k, nheads_kv, dv, device=device, dtype=dtype_ref).to(dtype).to(dtype_ref).requires_grad_()
        if has_qv:
            qv_ref = torch.randn(batch_size, seqlen_q, nheads, dv, device=device, dtype=dtype_ref).to(dtype).to(dtype_ref)
        else:
            qv_ref = None
        # Put window_size after QKV randn so that window_size changes from test to test
        window_size = (-1, -1) if not local else torch.randint(0, seqlen_k, (2,))
        # window_size = (-1, -1) if not local else (16, 0)
        if dtype == torch.float8_e4m3fn:
            q_descale, k_descale, v_descale = [torch.rand(batch_size, nheads_kv, device=device, dtype=torch.float32) * 2 for _ in range(3)]
        else:
            q_descale, k_descale, v_descale = None, None, None
        q, k, v = [x.detach().to(dtype).requires_grad_() for x in (q_ref, k_ref, v_ref)]
        qv = qv_ref.detach().to(dtype).requires_grad_() if has_qv else None
        if V_colmajor:
            v = rearrange(rearrange(v.detach(), "b s h d -> b h d s").contiguous(), "b h d s -> b s h d").requires_grad_()
        out_ref, attn_ref = attention_ref(
            q_ref,
            k_ref,
            v_ref,
            None,
            None,
            causal=causal,
            qv=qv_ref,
            q_descale=q_descale, k_descale=k_descale, v_descale=v_descale,
            window_size=window_size,
            softcap=softcap
        )
        out_pt, attn_pt = attention_ref(
            q_ref,
            k_ref,
            v_ref,
            None,
            None,
            causal=causal,
            qv=qv_ref,
            q_descale=q_descale, k_descale=k_descale, v_descale=v_descale,
            window_size=window_size,
            softcap=softcap,
            upcast=False,
            reorder_ops=True,
            intermediate_dtype=dtype if dtype == torch.float8_e4m3fn else None,
        )

        # qk = torch.einsum('bshd,bthd->bhst', q_ref, k_ref).float()
        # if qv is not None:
        #     qk += torch.einsum('bshd,bthd->bhst', qv_ref, v_ref).float()
        # m = qk.amax(-1, keepdim=True)
        # s_tmp = torch.exp((qk - m) / math.sqrt(d))
        # exp_sum = s_tmp.sum(-1)
        # qk = torch.einsum('bthd,bshd->bhts', q_ref.float() / math.sqrt(d), k_ref.float())
        # lse_ref = torch.logsumexp(qk, dim=-1)

        # Numerical error if we just do any arithmetic on out_ref
        fwd_atol = 2 * (out_ref + 0.3 - 0.3 - out_ref).abs().max().item()
        rtol = 2 if softcap == 0.0 else 3

        print(f"Pytorch max diff: {(out_pt - out_ref).abs().max().item()}")
        print(f"Pytorch mean diff: {(out_pt - out_ref).abs().mean().item()}")
        pack_gqa_vals = [False, True] if not DISABLE_PACKGQA else [False]
        num_splits_vals = [1, 3] if not DISABLE_SPLIT else [1]
        for pack_gqa, num_splits in itertools.product(pack_gqa_vals, num_splits_vals):
            out, lse = flash_attn_func(
                q,
                k,
                v,
                causal=causal,
                qv=qv,
                q_descale=q_descale, k_descale=k_descale, v_descale=v_descale,
                window_size=window_size,
                softcap=softcap,
                pack_gqa=pack_gqa,
                num_splits=num_splits
            )
            print(f"Output max diff: {(out - out_ref).abs().max().item()}")
            print(f"Output mean diff: {(out - out_ref).abs().mean().item()}")
            # if not causal:
            #     print(f"LSE max diff: {(lse - lse_ref).abs().max().item()}")
            # breakpoint()

            # Check that FlashAttention's numerical error is at most twice the numerical error
            # of a Pytorch implementation.
            assert (out - out_ref).abs().max().item() <= rtol * (out_pt - out_ref).abs().max().item() + fwd_atol

    if not DISABLE_BACKWARD and dtype != torch.float8_e4m3fn and not V_colmajor and not has_qv:
        g = torch.randn_like(out)
        do_o = ((g.float() * out.float()).sum(-1)).transpose(1, 2)
        # import flash_attn_3_cuda
        # dq, dk, dv, softmax_d, dq_accum, dk_accum, dv_accum = flash_attn_3_cuda.bwd(
        #     g,
        #     q,
        #     k,
        #     v,
        #     out,
        #     lse,
        #     None,
        #     None,
        #     None,
        #     d ** (-0.5),
        #     causal,
        #     window_size[0], window_size[1],
        #     softcap,
        #     deterministic,
        #     0,  # sm_margin
        # )
        dq, dk, dv = torch.autograd.grad(out, (q, k, v), g)
        # print(f"dO_O max diff: {(softmax_d - do_o).abs().max().item()}")
        # assert (softmax_d - do_o).abs().max().item() <= 1e-5
        # assert dq_accum.abs().max().item() == 0.0

        # dS = torch.einsum('bthd,bshd->bhts', g.float(), v.float())
        # P = torch.softmax(qk, -1)
        # dP = P * (dS - do_o.transpose(1, 2).unsqueeze(1))
        # dQ = torch.einsum('bhts,bshd->bthd', dP, k.float())
        # dV = torch.einsum('bhts,bthd->bshd', P, g.float())
        # dK = torch.einsum('bhts,bthd->bshd', dP, q.float())

        # dq, dk, dv = torch.autograd.grad(out, (q, k, v), g)
        dq_ref, dk_ref, dv_ref = torch.autograd.grad(out_ref, (q_ref, k_ref, v_ref), g)
        dq_pt, dk_pt, dv_pt = torch.autograd.grad(out_pt, (q_ref, k_ref, v_ref), g)
        print(f"dQ max diff: {(dq - dq_ref).abs().max().item()}")
        print(f"dK max diff: {(dk - dk_ref).abs().max().item()}")
        print(f"dV max diff: {(dv - dv_ref).abs().max().item()}")
        print(f"dQ mean diff: {(dq - dq_ref).abs().mean().item()}")
        print(f"dK mean diff: {(dk - dk_ref).abs().mean().item()}")
        print(f"dV mean diff: {(dv - dv_ref).abs().mean().item()}")
        print(f"dQ Pytorch max diff: {(dq_pt - dq_ref).abs().max().item()}")
        print(f"dK Pytorch max diff: {(dk_pt - dk_ref).abs().max().item()}")
        print(f"dV Pytorch max diff: {(dv_pt - dv_ref).abs().max().item()}")
        print(f"dQ Pytorch mean diff: {(dq_pt - dq_ref).abs().mean().item()}")
        print(f"dK Pytorch mean diff: {(dk_pt - dk_ref).abs().mean().item()}")
        print(f"dV Pytorch mean diff: {(dv_pt - dv_ref).abs().mean().item()}")
        # breakpoint()


    if not DISABLE_BACKWARD and dtype != torch.float8_e4m3fn and not V_colmajor and not has_qv:
        dq_atol = 2 * (dq_ref + 0.3 - 0.3 - dq_ref).abs().max().item() + (0 if softcap == 0 else 3e-4)
        assert (dq - dq_ref).abs().max().item() <= rtol * (dq_pt - dq_ref).abs().max().item() + dq_atol
        dk_atol = 2 * (dk_ref + 0.3 - 0.3 - dk_ref).abs().max().item() + (0 if softcap == 0 else 3e-4)
        assert (dk - dk_ref).abs().max().item() <= rtol * (dk_pt - dk_ref).abs().max().item() + dk_atol
        dv_atol = 2 * (dv_ref + 0.3 - 0.3 - dv_ref).abs().max().item() + (0 if softcap == 0 else 3e-4)
        assert (dv - dv_ref).abs().max().item() <= rtol * (dv_pt - dv_ref).abs().max().item() + dv_atol


# @pytest.mark.parametrize("dtype", [torch.float16, torch.bfloat16, torch.float8_e4m3fn])
@pytest.mark.parametrize("dtype", [torch.bfloat16] + ([torch.float16] if not DISABLE_FP16 else []) + ([torch.float8_e4m3fn] if not DISABLE_FP8 else []))
# @pytest.mark.parametrize("dtype", [torch.bfloat16])
# @pytest.mark.parametrize("dtype", [torch.float8_e4m3fn])
@pytest.mark.parametrize("mha_type", ["mha", "mqa", "gqa"])
# @pytest.mark.parametrize("mha_type", ["mha"])
# @pytest.mark.parametrize("has_qv", [False, True])
@pytest.mark.parametrize("has_qv", [False])
# @pytest.mark.parametrize("deterministic", [False, True])
@pytest.mark.parametrize("deterministic", [False])
@pytest.mark.parametrize("softcap", [0.0] + ([15.0] if not DISABLE_SOFTCAP else []))
# @pytest.mark.parametrize("softcap", [0.0])
@pytest.mark.parametrize("local", [False] + ([True] if not DISABLE_LOCAL else []))
# @pytest.mark.parametrize("local", [False])
@pytest.mark.parametrize("causal", [False, True])
# @pytest.mark.parametrize("causal", [False])
@pytest.mark.parametrize("add_unused_qkv", [False, True])
# @pytest.mark.parametrize("add_unused_qkv", [True])
# @pytest.mark.parametrize("d", [32, 64, 96, 128, 160, 192, 224, 256])
# @pytest.mark.parametrize('d', [32, 40, 64, 80, 96, 128, 160, 192, 256])
# @pytest.mark.parametrize('d', [32, 64, 96, 128, 160, 192])
# @pytest.mark.parametrize('d', [56, 80])
# @pytest.mark.parametrize('d', [32, 40, 64, 80, 96, 128])
# @pytest.mark.parametrize("d", [64, 96, 128])
@pytest.mark.parametrize("d", COMPILED_HDIMS)
# @pytest.mark.parametrize("d", [128])
@pytest.mark.parametrize(
    "seqlen_q,seqlen_k",
    [
        (1, 1),
        (1, 3),
        (2, 1),
        (511, 1),
        (3, 513),
        (64, 128),
        (128, 128),
        (256, 256),
        (113, 203),
        (128, 217),
        (113, 211),
        (108, 256),
        (256, 512),
        (307, 256),
        (640, 128),
        (512, 256),
        (1024, 1024),
        (1023, 1024),
        (1024, 1023),
        (2048, 2048),
    ],
)
def test_flash_attn_varlen_output(
        seqlen_q, seqlen_k, d, add_unused_qkv, causal, local, softcap, deterministic, has_qv, mha_type, dtype
):
    device = "cuda"
    # set seed
    torch.random.manual_seed(seqlen_q + seqlen_k + d + int(causal) * 2 + int(local))
    # batch_size = 40
    # nheads = 16
    batch_size = 9 if seqlen_q <= 2048 else 2
    nheads = 6
    # batch_size = 2
    # nheads = 1
    nheads_kv = nheads if mha_type == "mha" else (2 if mha_type == "gqa" else 1)
    dtype_ref = torch.bfloat16 if dtype == torch.float8_e4m3fn else dtype
<<<<<<< HEAD
    for dv in [128, d] if d > 128 and d <= 192 else [d]:
        # only Hopper or newer supports different V headdim
        if dv != d and torch.cuda.get_device_capability("cuda")[0] < 9:
            continue
=======
    dv_vals = [128, d] if d > 128 and d <= 192 else ([512, d] if d <= 64 else [d])
    if dtype == torch.float8_e4m3fn:
        dv_vals = [d]
    for dv in dv_vals:
>>>>>>> 5639b9d2
        q_ref = torch.randn(batch_size, seqlen_q, nheads, d, device=device, dtype=dtype_ref)
        if softcap > 0.0:
            # Ensure the values of qk are at least within softcap range.
            q_ref = (q_ref * softcap / 4).detach().requires_grad_()
        q_ref = q_ref.to(dtype).to(dtype_ref).requires_grad_()
        k_ref = torch.randn(batch_size, seqlen_k, nheads_kv, d, device=device, dtype=dtype_ref).to(dtype).to(dtype_ref).requires_grad_()
        v_ref = torch.randn(batch_size, seqlen_k, nheads_kv, dv, device=device, dtype=dtype_ref).to(dtype).to(dtype_ref).requires_grad_()
        if has_qv:
            qv_ref = torch.randn(batch_size, seqlen_q, nheads, dv, device=device, dtype=dtype_ref).to(dtype).to(dtype_ref)
        else:
            qv_ref = None
        # Put window_size after QKV randn so that window_size changes from test to test
        window_size = (-1, -1) if not local else torch.randint(0, seqlen_k, (2,))
        if dtype == torch.float8_e4m3fn:
            q_descale, k_descale, v_descale = [torch.rand(batch_size, nheads_kv, device=device, dtype=torch.float32) * 2 for _ in range(3)]
        else:
            q_descale, k_descale, v_descale = None, None, None
        q, k, v = [x.detach().requires_grad_() for x in (q_ref, k_ref, v_ref)]
        qv = qv_ref.detach() if has_qv else None
        query_padding_mask = generate_random_padding_mask(
            seqlen_q, batch_size, device, mode="random", zero_lengths=False
        )
        key_padding_mask = generate_random_padding_mask(
            seqlen_k, batch_size, device, mode="random", zero_lengths=True
        )

        def _gen_unused_masks(padding_mask, add_unused, max_seq_len, bs, device):
            if add_unused:
                another_mask = generate_random_padding_mask(max_seq_len, bs, device)
                attn_mask = torch.logical_and(padding_mask, another_mask)
                unused_mask = torch.logical_xor(
                    torch.logical_or(padding_mask, another_mask), attn_mask
                )
            else:
                attn_mask = padding_mask
                unused_mask = None
            return attn_mask, unused_mask

        query_padding_mask, query_unused_mask = _gen_unused_masks(
            query_padding_mask, add_unused_qkv, seqlen_q, batch_size, q.device
        )
        key_padding_mask, key_unused_mask = _gen_unused_masks(
            key_padding_mask, add_unused_qkv, seqlen_k, batch_size, k.device
        )

        (
            q_unpad,
            k_unpad,
            v_unpad,
            qv_unpad,
            cu_seqlens_q,
            cu_seqlens_k,
            seqused_q,
            seqused_k,
            max_seqlen_q,
            max_seqlen_k,
            q,
            k,
            v,
            qv,
            output_pad_fn,
            dq_pad_fn,
            dk_pad_fn,
        ) = generate_qkv(q, k, v, query_padding_mask, key_padding_mask, qv=qv, kvpacked=False,
                        query_unused_mask=query_unused_mask, key_unused_mask=key_unused_mask)
        q_unpad, k_unpad, v_unpad = [x.detach().to(dtype).requires_grad_() for x in (q_unpad, k_unpad, v_unpad)]
        out_ref, attn_ref = attention_ref(
            q_ref,
            k_ref,
            v_ref,
            query_padding_mask,
            key_padding_mask,
            causal=causal,
            qv=qv_ref,
            q_descale=q_descale, k_descale=k_descale, v_descale=v_descale,
            window_size=window_size,
            softcap=softcap
        )
        out_pt, attn_pt = attention_ref(
            q_ref,
            k_ref,
            v_ref,
            query_padding_mask,
            key_padding_mask,
            causal=causal,
            qv=qv_ref,
            q_descale=q_descale, k_descale=k_descale, v_descale=v_descale,
            window_size=window_size,
            softcap=softcap,
            upcast=False,
            reorder_ops=True,
            intermediate_dtype=dtype if dtype == torch.float8_e4m3fn else None,
        )


        print(f"Pytorch max diff: {(out_pt - out_ref).abs().max().item()}")
        print(f"Pytorch mean diff: {(out_pt - out_ref).abs().mean().item()}")

        if query_unused_mask is not None:
            q_zero_masking = rearrange(query_unused_mask, "b s -> b s 1 1")

        # Numerical error if we just do any arithmetic on out_ref
        fwd_atol = 2 * (out_ref + 0.3 - 0.3 - out_ref).abs().max().item()
        rtol = 2 if softcap == 0.0 else 3

        pack_gqa_vals = [False, True] if not DISABLE_PACKGQA else [False]
        num_splits_vals = [1, 3] if not DISABLE_SPLIT else [1]
        for pack_gqa, num_splits in itertools.product(pack_gqa_vals, num_splits_vals):
            out_unpad, lse = flash_attn_varlen_func(
                q_unpad,
                k_unpad,
                v_unpad,
                cu_seqlens_q,
                cu_seqlens_k,
                max_seqlen_q,
                max_seqlen_k,
                seqused_q=seqused_q,
                seqused_k=seqused_k,
                causal=causal,
                qv=qv_unpad,
                q_descale=q_descale,
                k_descale=k_descale, v_descale=v_descale,
                window_size=window_size,
                softcap=softcap,
            )
            out = output_pad_fn(out_unpad)
            if query_unused_mask is not None:
                out.masked_fill_(q_zero_masking, 0.0)
            print(f"Output max diff: {(out - out_ref).abs().max().item()}")
            print(f"Output mean diff: {(out - out_ref).abs().mean().item()}")
            # if not causal:
            #     print(f"LSE max diff: {(lse - lse_ref).abs().max().item()}")
            # breakpoint()

            # Check that FlashAttention's numerical error is at most 3x the numerical error
            # of a Pytorch implementation.
            assert (out - out_ref).abs().max().item() <= rtol * (out_pt - out_ref).abs().max().item() + fwd_atol


    if not DISABLE_BACKWARD and dtype != torch.float8_e4m3fn and not has_qv:
        g_unpad = torch.randn_like(out_unpad)
        do_o = ((g_unpad.float() * out_unpad.float()).sum(-1)).transpose(-1, -2)
        # import flash_attn_3_cuda
        # dq_unpad, dk_unpad, dv_unpad, softmax_d, dq_accum, lse_log2 = flash_attn_3_cuda.bwd_varlen(
        #     g_unpad,
        #     q_unpad,
        #     k_unpad,
        #     v_unpad,
        #     out_unpad,
        #     lse,
        #     None,
        #     None,
        #     None,
        #     cu_seqlens_q,
        #     cu_seqlens_k,
        #     None, None,
        #     max_seqlen_q,
        #     max_seqlen_k,
        #     d ** (-0.5),
        #     causal,
        #     window_size[0], window_size[1],
        #     softcap,
        #     deterministic,
        #     0,  # sm_margin
        # )
        dq_unpad, dk_unpad, dv_unpad = torch.autograd.grad(out_unpad, (q_unpad, k_unpad, v_unpad), g_unpad)
        dq = dq_pad_fn(dq_unpad)
        dk = dk_pad_fn(dk_unpad)
        dv = dk_pad_fn(dv_unpad)
        if key_unused_mask is not None:
            k_zero_masking = rearrange(key_unused_mask, "b s -> b s 1 1")
            dk.masked_fill_(k_zero_masking, 0.0)
            dv.masked_fill_(k_zero_masking, 0.0)
        if query_unused_mask is not None:
            dq.masked_fill_(q_zero_masking, 0.0)
        # print(f"dO_O max diff: {(softmax_d - do_o).abs().max().item()}")
        # assert (softmax_d - do_o).abs().max().item() <= 1e-5
        # assert dq_accum.abs().max().item() == 0.0
        g = output_pad_fn(g_unpad)

        # qk = torch.einsum('bthd,bshd->bhts', q / (d ** 0.5), k).float()
        # qk = torch.masked_fill(qk, rearrange(~key_padding_mask, "b s -> b 1 1 s"), float("-inf"))
        # dS = torch.einsum('bthd,bshd->bhts', g.float(), v.float())
        # P = torch.softmax(qk, -1)
        # dP = P * (dS - (g.float() * out.float()).sum(-1).transpose(1, 2).unsqueeze(-1))
        # dQ = torch.einsum('bhts,bshd->bthd', dP, k.float())
        # dV = torch.einsum('bhts,bthd->bshd', P, g.float())
        # dK = torch.einsum('bhts,bthd->bshd', dP, q.float())


        # dq, dk, dv = torch.autograd.grad(out, (q, k, v), g)
        dq_ref, dk_ref, dv_ref = torch.autograd.grad(out_ref, (q_ref, k_ref, v_ref), g)
        dq_pt, dk_pt, dv_pt = torch.autograd.grad(out_pt, (q_ref, k_ref, v_ref), g)
        print(f"dQ max diff: {(dq - dq_ref).abs().max().item()}")
        print(f"dK max diff: {(dk - dk_ref).abs().max().item()}")
        print(f"dV max diff: {(dv - dv_ref).abs().max().item()}")
        print(f"dQ mean diff: {(dq - dq_ref).abs().mean().item()}")
        print(f"dK mean diff: {(dk - dk_ref).abs().mean().item()}")
        print(f"dV mean diff: {(dv - dv_ref).abs().mean().item()}")
        print(f"dQ Pytorch max diff: {(dq_pt - dq_ref).abs().max().item()}")
        print(f"dK Pytorch max diff: {(dk_pt - dk_ref).abs().max().item()}")
        print(f"dV Pytorch max diff: {(dv_pt - dv_ref).abs().max().item()}")
        print(f"dQ Pytorch mean diff: {(dq_pt - dq_ref).abs().mean().item()}")
        print(f"dK Pytorch mean diff: {(dk_pt - dk_ref).abs().mean().item()}")
        print(f"dV Pytorch mean diff: {(dv_pt - dv_ref).abs().mean().item()}")
        # breakpoint()

    if not DISABLE_BACKWARD and dtype != torch.float8_e4m3fn and not has_qv:
        dq_atol = 2 * (dq_ref + 0.3 - 0.3 - dq_ref).abs().max().item() + (0 if softcap == 0 else 3e-4)
        assert (dq - dq_ref).abs().max().item() <= rtol * (dq_pt - dq_ref).abs().max().item() + dq_atol
        dk_atol = 2 * (dk_ref + 0.3 - 0.3 - dk_ref).abs().max().item() + (0 if softcap == 0 else 3e-4)
        assert (dk - dk_ref).abs().max().item() <= rtol * (dk_pt - dk_ref).abs().max().item() + dk_atol
        dv_atol = 2 * (dv_ref + 0.3 - 0.3 - dv_ref).abs().max().item() + (0 if softcap == 0 else 3e-4)
        assert (dv - dv_ref).abs().max().item() <= rtol * (dv_pt - dv_ref).abs().max().item() + dv_atol


# @pytest.mark.parametrize("dtype", [torch.float16, torch.bfloat16, torch.float8_e4m3fn])
@pytest.mark.parametrize("dtype", [torch.bfloat16] + ([torch.float8_e4m3fn] if not DISABLE_FP8 else []))
# @pytest.mark.parametrize("dtype", [torch.bfloat16])
# @pytest.mark.parametrize("dtype", [torch.float8_e4m3fn])
@pytest.mark.parametrize("num_splits", [1] + ([0] if not DISABLE_SPLIT else []))
# @pytest.mark.parametrize("num_splits", [1])
@pytest.mark.parametrize("mha_type", ["mha", "mqa", "gqa"])
# @pytest.mark.parametrize("mha_type", ["mha"])
@pytest.mark.parametrize("new_kv", [False] + ([True] if not DISABLE_APPENDKV else []))
# @pytest.mark.parametrize("new_kv", [True])
# @pytest.mark.parametrize("local", [False, True])
@pytest.mark.parametrize("causal,local", [(False, False), (True, False)] + ([(False, True)] if not DISABLE_LOCAL else []))
# @pytest.mark.parametrize("causal,local", [(False, False), (True, False)])
# @pytest.mark.parametrize("causal,local", [(False, False)])
@pytest.mark.parametrize("seqlen_new_eq_seqlen_q", [True, False] if not DISABLE_APPENDKV else [True])
# @pytest.mark.parametrize("seqlen_new_eq_seqlen_q", [True])
@pytest.mark.parametrize("rotary_interleaved", [False, True] if not DISABLE_APPENDKV else [False])
# @pytest.mark.parametrize("rotary_interleaved", [True])
@pytest.mark.parametrize("rotary_fraction", [0.0, 0.5, 1.0] if (not DISABLE_APPENDKV) and (apply_rotary_emb is not None) else [0.0])
# @pytest.mark.parametrize("rotary_fraction", [0.0])
@pytest.mark.parametrize("page_size", [None] + ([1, 4, 128] if not DISABLE_PAGEDKV else []))
# @pytest.mark.parametrize("page_size", [None])
@pytest.mark.parametrize("has_leftpad", [False, True])
# @pytest.mark.parametrize("has_leftpad", [False])
@pytest.mark.parametrize("has_batch_idx", [False, True])
# @pytest.mark.parametrize("has_batch_idx", [False])
@pytest.mark.parametrize("varlen_q", [False, True])
# @pytest.mark.parametrize("varlen_q", [False])
# @pytest.mark.parametrize("d", [32, 59, 64, 80, 128, 256])
# @pytest.mark.parametrize("d", [32, 64, 96, 128, 160, 192, 224, 256])
# @pytest.mark.parametrize('d', [32, 40, 64, 80, 96, 128, 160, 192])
# @pytest.mark.parametrize('d', [56, 80])
@pytest.mark.parametrize("d", [64])
# @pytest.mark.parametrize("d", [192])
@pytest.mark.parametrize(
    "seqlen_q,seqlen_k",
    [
        (1, 128),
        (1, 339),
        (3, 1024),
        (64, 800),
        (64, 256),
        (3, 799),
        (64, 2048),
        (16, 20000),
        # (1, 128 * 1024),
        # (16, 128 * 1024),
        (128, 128),
        (256, 512),  # To test appending KV with more than 1 block
        (2048, 3577),  # Enough tile to test persistent scheduler
    ],
)
# @pytest.mark.parametrize('seqlen_q,seqlen_k', [(256, 128)])
def test_flash_attn_kvcache(
    seqlen_q,
    seqlen_k,
    d,
    varlen_q,
    has_batch_idx,
    has_leftpad,
    page_size,
    rotary_fraction,
    rotary_interleaved,
    seqlen_new_eq_seqlen_q,
    causal,
    local,
    new_kv,
    mha_type,
    num_splits,
    dtype,
):
    if page_size is not None and seqlen_k % page_size != 0:
        pytest.skip()
    if seqlen_q > seqlen_k and new_kv:
        pytest.skip()
    if not new_kv and rotary_fraction > 0.0:
        pytest.skip()
    device = "cuda"
    # set seed
    torch.random.manual_seed(0)
    batch_size = 5
    # batch_size = 1
    batch_size_cache = batch_size if not has_batch_idx else batch_size * 2
    nheads = 6
    # nheads = 1
    # rotary_dim must be a multiple of 16, and must be <= d
    rotary_dim = math.floor(int(rotary_fraction * d) / 16) * 16
    nheads_k = nheads if mha_type == "mha" else (1 if mha_type == "mqa" else 3)
    assert nheads % nheads_k == 0
    dtype_ref = torch.bfloat16 if dtype == torch.float8_e4m3fn else dtype
    dv_vals = [128, d] if d > 128 and d <= 192 else ([512, d] if d <= 64 else [d])
    if dtype == torch.float8_e4m3fn:
        dv_vals = [d]
    for dv in dv_vals:
        has_qv = d == 64 and dv == 512
        # only Hopper or newer supports different V headdim
        if dv != d and torch.cuda.get_device_capability("cuda")[0] < 9:
            continue
        q = torch.randn(batch_size, seqlen_q, nheads, d, device=device, dtype=dtype_ref).to(dtype).to(dtype_ref)
        if has_qv:
            qv = torch.randn(batch_size, seqlen_q, nheads, dv, device=device, dtype=dtype_ref).to(dtype).to(dtype_ref)
        else:
            qv = None
        if varlen_q:
            query_padding_mask = generate_random_padding_mask(seqlen_q, batch_size, device, mode="random")
            q_unpad, indices_q, cu_seqlens_q, max_seqlen_q, *rest = unpad_input(q, query_padding_mask)
            output_pad_fn = lambda output_unpad: pad_input(
                output_unpad, indices_q, batch_size, seqlen_q
            )
            qv_unpad = rearrange(qv, "b s ... -> (b s) ...")[indices_q] if has_qv else None
        else:
            query_padding_mask = None
            q_unpad = q
            qv_unpad = qv
            cu_seqlens_q, max_seqlen_q = None, None
        # Put window_size after QKV randn so that window_size changes from test to test
        window_size = (-1, -1) if not local else torch.randint(0, seqlen_k, (2,))

        seqlen_new = seqlen_q if seqlen_new_eq_seqlen_q else torch.randint(1, seqlen_q + 1, (1,)).item()
        cu_seqlens_k_new = None
        key_new_padding_mask = None
        if new_kv:
            k = torch.randn(batch_size, seqlen_new, nheads_k, d, device=device, dtype=dtype_ref).to(dtype).to(dtype_ref)
            v = torch.randn(batch_size, seqlen_new, nheads_k, dv, device=device, dtype=dtype_ref).to(dtype).to(dtype_ref)
            if varlen_q:  # k & v are also varlen
                key_new_padding_mask = generate_random_padding_mask(seqlen_new, batch_size, device, mode="random")
                k_unpad, indices_k, cu_seqlens_k_new, *rest = unpad_input(k, key_new_padding_mask)
                v_unpad, *rest = unpad_input(v, key_new_padding_mask)
            else:
                k_unpad, v_unpad = k, v
        else:
            k, v, k_unpad, v_unpad = None, None, None, None
        if page_size is None:
            k_cache = torch.randn(batch_size_cache, seqlen_k, nheads_k, d, device=device, dtype=dtype_ref).to(dtype).to(dtype_ref)
            v_cache = torch.randn(batch_size_cache, seqlen_k, nheads_k, dv, device=device, dtype=dtype_ref).to(dtype).to(dtype_ref)
            page_table = None
        else:
            (
                k_cache,
                v_cache,
                page_table,
                k_cache_paged,
                v_cache_paged,
                num_blocks,
            ) = _generate_block_kvcache(
                seqlen_k, page_size, batch_size_cache, nheads_k, d, dv, device, dtype_ref
            )
        cache_seqlens = torch.randint(
            0 if new_kv else 1,
            # If we don't use seqlen_q in the case of causal and rotary, cos/sin won't be long enough
            (
                (seqlen_k - (seqlen_q if (causal or local) and rotary_dim > 1 else seqlen_new) + 1)
                if new_kv
                else (seqlen_k + 1)
            ),
            (batch_size,),
            dtype=torch.int32,
            device=device,
        )
        if has_leftpad:
            cache_leftpad = torch.cat([torch.randint(0, cache_seqlens[i].item(), (1,), dtype=torch.int32, device=device)
                                    if cache_seqlens[i].item() > 0 else torch.zeros(1, dtype=torch.int32, device=device)
                                    for i in range(batch_size)])
        else:
            cache_leftpad = None
        if has_batch_idx:
            cache_batch_idx = torch.randperm(batch_size_cache, dtype=torch.int32, device=device)[
                :batch_size
            ]
        else:
            cache_batch_idx = None
        arange = rearrange(torch.arange(seqlen_k, device=device), "s -> 1 s")
        cache_seqlens_expanded = rearrange(cache_seqlens, "b -> b 1")
        if not new_kv:
            key_padding_mask = arange < cache_seqlens_expanded
        else:
            k_new_seqlens = key_new_padding_mask.sum(-1, keepdims=True) if varlen_q else seqlen_new
            key_padding_mask = arange < cache_seqlens_expanded + k_new_seqlens
        if has_leftpad:
            key_padding_mask = torch.logical_and(
                key_padding_mask, arange >= cache_leftpad.unsqueeze(-1).expand(-1, seqlen_k)
            )
        # cache_seqlens = torch.tensor([64], dtype=torch.int32, device=device)
        if rotary_dim > 0:
            angle = (
                torch.rand(
                    seqlen_k if page_size is None else num_blocks * page_size,
                    rotary_dim // 2,
                    device=device,
                )
                * 2
                * math.pi
            )
            cos = torch.cos(angle).to(dtype=dtype_ref).to(dtype).to(dtype_ref)
            sin = torch.sin(angle).to(dtype=dtype_ref).to(dtype).to(dtype_ref)
            if causal or local:
                q_ro = apply_rotary_emb(
                    q, cos, sin, seqlen_offsets=cache_seqlens, interleaved=rotary_interleaved
                )
            else:
                q_ro = rearrange(
                    apply_rotary_emb(
                        rearrange(q, "b s h d -> b 1 (s h) d"),
                        cos,
                        sin,
                        seqlen_offsets=cache_seqlens,
                        interleaved=rotary_interleaved,
                    ),
                    "b 1 (s h) d -> b s h d",
                    s=seqlen_q,
                )
            # q_ro = q
            k_ro = apply_rotary_emb(
                k, cos, sin, seqlen_offsets=cache_seqlens, interleaved=rotary_interleaved
            )
        else:
            cos, sin = None, None
            q_ro, k_ro = q, k
        # k_cache[:, 64:] = -1
        k_cache_ref = (k_cache if not has_batch_idx else k_cache[cache_batch_idx]).clone()
        v_cache_ref = (v_cache if not has_batch_idx else v_cache[cache_batch_idx]).clone()
        if new_kv:
            update_mask = torch.logical_and(
                cache_seqlens_expanded <= arange, arange < cache_seqlens_expanded + k_new_seqlens
            )
            k_to_update = rearrange(k_ro, "b s ... -> (b s) ...")
            v_to_update = rearrange(v, "b s ... -> (b s) ...")
            if varlen_q:
                k_to_update = k_to_update[indices_k]
                v_to_update = v_to_update[indices_k]
            k_cache_ref[update_mask] = k_to_update
            v_cache_ref[update_mask] = v_to_update
        k_cache_rep = repeat(k_cache_ref, "b s h d -> b s (h g) d", g=nheads // nheads_k)
        v_cache_rep = repeat(v_cache_ref, "b s h d -> b s (h g) d", g=nheads // nheads_k)
        out_ref, _ = attention_ref(
            q_ro,
            k_cache_rep,
            v_cache_rep,
            query_padding_mask,
            key_padding_mask,
            causal=causal,
            qv=qv,
            window_size=window_size,
            key_leftpad=cache_leftpad,
        )
        out_pt, _ = attention_ref(
            q_ro,
            k_cache_rep,
            v_cache_rep,
            query_padding_mask,
            key_padding_mask,
            causal=causal,
            qv=qv,
            window_size=window_size,
            upcast=False,
            reorder_ops=True,
            key_leftpad=cache_leftpad,
            intermediate_dtype=dtype if dtype == torch.float8_e4m3fn else None
        )
        q = q.to(dtype)
        q_unpad = q_unpad.to(dtype) if varlen_q else None
        k_cache = k_cache.to(dtype)
        v_cache = v_cache.to(dtype)
        k_cache_paged = k_cache_paged.to(dtype) if page_size is not None else None
        v_cache_paged = v_cache_paged.to(dtype) if page_size is not None else None
        k = k.to(dtype) if k is not None else None
        v = v.to(dtype) if v is not None else None
        k_unpad = k_unpad.to(dtype) if k_unpad is not None else None
        v_unpad = v_unpad.to(dtype) if v_unpad is not None else None
        qv = qv.to(dtype) if qv is not None else None
        qv_unpad = qv_unpad.to(dtype) if (varlen_q and qv is not None) else None
        cos = cos.to(dtype) if cos is not None else None
        sin = sin.to(dtype) if sin is not None else None
        out, lse, *rest = flash_attn_with_kvcache(
            q if not varlen_q else q_unpad,
            k_cache if page_size is None else k_cache_paged,
            v_cache if page_size is None else v_cache_paged,
            k if not new_kv or not varlen_q else k_unpad,
            v if not new_kv or not varlen_q else v_unpad,
            qv=qv if not varlen_q else qv_unpad,
            rotary_cos=cos,
            rotary_sin=sin,
            cache_seqlens=cache_seqlens,
            cache_batch_idx=cache_batch_idx,
            cache_leftpad=cache_leftpad,
            page_table=page_table,
            cu_seqlens_q=cu_seqlens_q,
            cu_seqlens_k_new=cu_seqlens_k_new,
            max_seqlen_q=max_seqlen_q,
            causal=causal,
            window_size=window_size,
            rotary_interleaved=rotary_interleaved,
            num_splits=num_splits,
            return_softmax_lse=True
        )
        if varlen_q:
            out = output_pad_fn(out)
        # out = flash_attn_with_kvcache(
        #     q, k_cache, v_cache, cache_seqlens=cache_seqlens, causal=causal, window_size=window_size
        # )
        # out = flash_attn_with_kvcache(q, k_cache, v_cache, causal=causal, window_size=window_size)
        # qk = torch.einsum("bqhd,bkhd->bhqk", q, k_cache_ref)
        # m = qk.amax(-1, keepdim=True)
        # s_tmp = torch.exp((qk - m) / math.sqrt(d))
        # o1 = torch.einsum('bhst,bthd->bshd', s_tmp, v_cache_ref)
        # lse_ref = torch.logsumexp(qk / math.sqrt(d), -1)
        # probs = torch.softmax(qk, dim=-1)
        print(f"Output max diff: {(out - out_ref).abs().max().item()}")
        print(f"Output mean diff: {(out - out_ref).abs().mean().item()}")
        print(f"Pytorch max diff: {(out_pt - out_ref).abs().max().item()}")
        print(f"Pytorch mean diff: {(out_pt - out_ref).abs().mean().item()}")
        # breakpoint()

        # Check that FlashAttention's numerical error is at most twice the numerical error
        # of a Pytorch implementation.
        if new_kv:
            if page_size is None:
                k_cache_select = (
                    k_cache.to(dtype_ref) if not has_batch_idx else k_cache.to(dtype_ref)[cache_batch_idx]
                )
                v_cache_select = (
                    v_cache.to(dtype_ref) if not has_batch_idx else v_cache.to(dtype_ref)[cache_batch_idx]
                )
            else:
                k_cache_select = rearrange(
                    k_cache_paged.to(dtype_ref)[(page_table if not has_batch_idx else page_table[cache_batch_idx]).flatten()],
                    "(b nblocks) block_size ... -> b (nblocks block_size) ...",
                    b=batch_size,
                )[:, :seqlen_k].to(dtype_ref)
                v_cache_select = rearrange(
                    v_cache_paged.to(dtype_ref)[(page_table if not has_batch_idx else page_table[cache_batch_idx]).flatten()],
                    "(b nblocks) block_size ... -> b (nblocks block_size) ...",
                    b=batch_size,
                )[:, :seqlen_k].to(dtype_ref)
            k_cache_ref = k_cache_ref.to(dtype).to(dtype_ref)
            v_cache_ref = v_cache_ref.to(dtype).to(dtype_ref)
            if dtype is not torch.float8_e4m3fn:
                assert torch.equal(v_cache_select, v_cache_ref)
            else:
                assert torch.allclose(v_cache_select, v_cache_ref, rtol=1e-3, atol=1e-3)
            # breakpoint()
            # if rotary_dim == 0 and dtype is not torch.float8_e4m3fn:
            if rotary_dim == 0:
                assert torch.equal(k_cache_select, k_cache_ref)
            else:
                # if not torch.allclose(k_cache_select, k_cache_ref, rtol=1e-3, atol=1e-3):
                #     breakpoint()
                if dtype is not torch.float8_e4m3fn:
                    assert torch.allclose(k_cache_select, k_cache_ref, rtol=1e-3, atol=1e-3)
                else:
                    assert torch.allclose(k_cache_select, k_cache_ref, rtol=1e-1, atol=1e-1)
        mult = 4 if dtype == torch.float8_e4m3fn else 2
        assert (out - out_ref).abs().max().item() <= mult * (out_pt - out_ref).abs().max().item() + 1e-5
        mult_mean = 3 if dtype == torch.float8_e4m3fn else 1.5
        assert (out - out_ref).abs().mean().item() <= mult_mean * (out_pt - out_ref).abs().mean().item()


def _generate_block_kvcache(seqlen_k, page_size, batch_size, nheads_k, d, dv, device, dtype):
    num_blocks = math.ceil(seqlen_k / page_size) * batch_size * 3
    k_cache_paged = torch.randn(
        num_blocks, page_size, nheads_k, d, device=device, dtype=dtype
    )
    v_cache_paged = torch.randn(
        num_blocks, page_size, nheads_k, dv, device=device, dtype=dtype
    )
    page_table = rearrange(
        torch.randperm(num_blocks, dtype=torch.int32, device=device),
        "(b nblocks) -> b nblocks",
        b=batch_size,
    )
    k_cache = rearrange(
        k_cache_paged[page_table.flatten()],
        "(b nblocks) block_size ... -> b (nblocks block_size) ...",
        b=batch_size,
    )[:, :seqlen_k]
    v_cache = rearrange(
        v_cache_paged[page_table.flatten()],
        "(b nblocks) block_size ... -> b (nblocks block_size) ...",
        b=batch_size,
    )[:, :seqlen_k]
    return k_cache, v_cache, page_table, k_cache_paged, v_cache_paged, num_blocks


@pytest.mark.parametrize("dtype", [torch.bfloat16])
@pytest.mark.parametrize("causal", [False, True])
# @pytest.mark.parametrize('causal', [False])
@pytest.mark.parametrize('d', [128])
@pytest.mark.parametrize(
    "seqlen_q,seqlen_k",
    [
        (64, 8192),
    ],
)
def test_flash_attn_cluster(seqlen_q, seqlen_k, d, causal, dtype):
    device = "cuda"
    torch.random.manual_seed(0)
    batch_size = 2
    nheads = 16
    nheads_kv = 4
    # There was a bug where this would cause "unspecified launch failure" due to Cluster
    q = torch.randn(batch_size, seqlen_q, nheads, d, device=device, dtype=dtype)
    k = torch.randn(batch_size, seqlen_k, nheads_kv, d, device=device, dtype=dtype)
    v = torch.randn(batch_size, seqlen_k, nheads_kv, d, device=device, dtype=dtype)
    for _ in range(100):
        flash_attn_func(q, k, v, causal=causal)


# @pytest.mark.parametrize("dtype", ([torch.float16] if is_sm75 else [torch.float16, torch.bfloat16]))
@pytest.mark.parametrize("dtype", [torch.bfloat16])
@pytest.mark.parametrize("causal", [False, True])
# @pytest.mark.parametrize('causal', [False])
@pytest.mark.parametrize("d", [32, 40, 59, 64, 80, 96, 111, 128, 160, 192, 224, 256])
# @pytest.mark.parametrize("d", [32, 40, 59, 64, 80, 96, 111, 128])
# @pytest.mark.parametrize('d', [32, 56, 64, 80, 96, 128])
# @pytest.mark.parametrize("d", [32, 64, 96, 128, 160, 192])
# @pytest.mark.parametrize('d', [80])
@pytest.mark.parametrize(
    "seqlen_q,seqlen_k",
    [
        (1, 239),
        (239, 1),
        (3, 799),
        (799, 3),
        (1024, 128),
        (97, 97),
        (128, 128),
        (200, 200),
        (256, 256),
        (257, 257),
        (384, 384),
        (512, 512),
        (768, 768),
        (1024, 1024),
        (2048, 2048),
    ],
)
def test_flash_attn_race_condition(seqlen_q, seqlen_k, d, causal, dtype):
    device = "cuda"
    # set seed
    torch.random.manual_seed(0)
    # Simulate under memory load
    dummy = torch.empty(70 * 1024 ** 3, dtype=torch.uint8, device=device)
    batch_size = 60  # Sometimes we need large batch size for the race conditions to trigger
    nheads = 4
    q = torch.randn(batch_size, seqlen_q, nheads, d, device=device, dtype=dtype, requires_grad=True)
    k = torch.randn(batch_size, seqlen_k, nheads, d, device=device, dtype=dtype, requires_grad=True)
    v = torch.randn(batch_size, seqlen_k, nheads, d, device=device, dtype=dtype, requires_grad=True)
    torch.random.manual_seed(42)
    out0, lse0 = flash_attn_func(q, k, v, causal=causal)
    g = torch.randn_like(out0)
    dq0, dk0, dv0 = torch.autograd.grad(out0, (q, k, v), g)
    # Numerical error if we just do any arithmetic on dq
    dq_atol = 2 * ((dq0 + 0.3 - 0.3) - dq0).abs().max().item()

    for i in range(1000):
        torch.random.manual_seed(42)
        out, lse = flash_attn_func(q, k, v, causal=causal)
        assert torch.equal(out, out0)
        assert torch.equal(lse, lse0)

        dq, dk, dv = torch.autograd.grad(out, (q, k, v), g)
        dq_equal = torch.allclose(dq, dq0, atol=dq_atol)
        if not dq_equal:
            print(f"Iter {i}, {dq_atol = }, dQ max diff: {(dq - dq0).abs().max().item()}")
            # breakpoint()
        assert torch.equal(dv, dv0)
        assert torch.equal(dk, dk0)
        assert dq_equal


def attention_combine_ref(out_partial, lse_partial):
    """
    out_partial: (num_splits, batch_size, seqlen, nheads, d)
    lse_partial: (num_splits, batch_size, nheads, seqlen)
    """
    lse = torch.logsumexp(lse_partial, dim=0)
    scale = torch.exp(lse_partial - lse)
    scale = torch.where(torch.isinf(scale) | torch.isnan(scale), torch.zeros_like(scale), scale)
    out = (scale.unsqueeze(-1) * out_partial).sum(0)
    return out, lse


@pytest.mark.parametrize("dtype", [torch.float32, torch.float16, torch.bfloat16])
# @pytest.mark.parametrize("dtype", [torch.float32])
# @pytest.mark.parametrize("d", [32, 40, 59, 64, 80, 96, 111, 128, 160, 192, 224, 256])
@pytest.mark.parametrize("d", [64, 96, 128, 192, 256, 512])
# @pytest.mark.parametrize("d", [128])
@pytest.mark.parametrize("seqlen", [1, 2, 3, 32, 64, 256, 113, 108, 640, 1024])
# @pytest.mark.parametrize("seqlen", [12, 32, 64, 256, 112, 108, 640, 1024, 2048, 8192])
# @pytest.mark.parametrize("seqlen", [15])
@pytest.mark.parametrize("num_splits", [1, 2, 3, 5, 17, 32, 55, 97, 133])
# @pytest.mark.parametrize("num_splits", [1, 2, 3, 5, 11])
# @pytest.mark.parametrize("num_splits", [128])
def test_flash_attn_combine(num_splits, seqlen, d, dtype):
    if DISABLE_SPLIT:
        pytest.skip()
    device = "cuda"
    # set seed
    torch.random.manual_seed(1)
    batch_size = 5
    nheads = 16
    # batch_size = 1
    # nheads = 1
    out_partial = torch.randn(num_splits * 2, batch_size, nheads, seqlen, d, device=device, dtype=torch.float32).transpose(2, 3)[:num_splits]  # To test non-contiguous tensor
    lse_partial = torch.randn(num_splits, batch_size, nheads * 2, seqlen, device=device, dtype=torch.float32).transpose(-1, -2)[:, :, :, :nheads]  # To test non-contiguous tensor
    # To test short-circuiting based on num_splits
    lse_partial[num_splits // 2:, :batch_size // 3] = -float("inf")
    out, lse = flash_attn_combine(out_partial, lse_partial, out_dtype=dtype)
    out_ref, lse_ref = attention_combine_ref(out_partial, lse_partial)
    out_pt = out_ref.to(dtype)

    print(f"LSE max diff: {(lse - lse_ref).abs().max().item()}")
    print(f"LSE mean diff: {(lse - lse_ref).abs().mean().item()}")
    print(f"Output max diff: {(out - out_ref).abs().max().item()}")
    print(f"Output mean diff: {(out - out_ref).abs().mean().item()}")
    print(f"Pytorch max diff: {(out_pt - out_ref).abs().max().item()}")
    print(f"Pytorch mean diff: {(out_pt - out_ref).abs().mean().item()}")
    # breakpoint()

    assert torch.allclose(lse, lse_ref, atol=1e-5, rtol=1e-5)
    multiple = 2
    assert ((out - out_ref).abs().max().item() <= multiple * (out_pt - out_ref).abs().max().item()) or torch.allclose(out, out_pt, atol=1e-5, rtol=1e-5)

    # from flash_attn.utils.benchmark import pytorch_profiler
    # # pytorch_profiler(torch.sum, lse_partial)
    # pytorch_profiler(flash_attn_combine, out_partial, lse_partial)
    # pytorch_profiler(torch.sum, out_partial)<|MERGE_RESOLUTION|>--- conflicted
+++ resolved
@@ -116,17 +116,13 @@
     # nheads = 1
     nheads_kv = nheads if mha_type == "mha" else (2 if mha_type == "gqa" else 1)
     dtype_ref = torch.bfloat16 if dtype == torch.float8_e4m3fn else dtype
-<<<<<<< HEAD
-    for dv in [128, d] if d > 128 and d <= 192 else [d]:
-        # only Hopper or newer supports different V headdim
-        if dv != d and torch.cuda.get_device_capability("cuda")[0] < 9:
-            continue
-=======
     dv_vals = [128, d] if d > 128 and d <= 192 else ([512, d] if d <= 64 else [d])
     if dtype == torch.float8_e4m3fn:
         dv_vals = [d]
     for dv in dv_vals:
->>>>>>> 5639b9d2
+        # only Hopper or newer supports different V headdim
+        if dv != d and torch.cuda.get_device_capability("cuda")[0] < 9:
+            continue
         q_ref = torch.randn(batch_size, seqlen_q, nheads, d, device=device, dtype=dtype_ref)
         if softcap > 0.0:
             # Ensure the values of qk are at least within softcap range.
@@ -342,17 +338,13 @@
     # nheads = 1
     nheads_kv = nheads if mha_type == "mha" else (2 if mha_type == "gqa" else 1)
     dtype_ref = torch.bfloat16 if dtype == torch.float8_e4m3fn else dtype
-<<<<<<< HEAD
-    for dv in [128, d] if d > 128 and d <= 192 else [d]:
-        # only Hopper or newer supports different V headdim
-        if dv != d and torch.cuda.get_device_capability("cuda")[0] < 9:
-            continue
-=======
     dv_vals = [128, d] if d > 128 and d <= 192 else ([512, d] if d <= 64 else [d])
     if dtype == torch.float8_e4m3fn:
         dv_vals = [d]
     for dv in dv_vals:
->>>>>>> 5639b9d2
+        # only Hopper or newer supports different V headdim
+        if dv != d and torch.cuda.get_device_capability("cuda")[0] < 9:
+            continue
         q_ref = torch.randn(batch_size, seqlen_q, nheads, d, device=device, dtype=dtype_ref)
         if softcap > 0.0:
             # Ensure the values of qk are at least within softcap range.
